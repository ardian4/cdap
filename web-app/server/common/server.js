--- conflicted
+++ resolved
@@ -43,7 +43,6 @@
         this.setUpServer();
       }.bind(this));
 };
-
 
 WebAppServer.prototype.extractConfig = configParser.extractConfig;
 
@@ -134,26 +133,6 @@
   return options;
 }
 
-WebAppServer.prototype.getGatewayUrl = function() {
-  if (this.config['ssl.enabled'] === "true") {
-    return 'https://' + this.config['gateway.server.address'] + ':' + this.config['router.ssl.bind.port'];
-  } else {
-    return 'http://' + this.config['gateway.server.address'] + ':' + this.config['router.bind.port'];
-  }
-};
-
-WebAppServer.prototype.getGatewayHost = function() {
-  return this.config['gateway.server.address'];
-};
-
-WebAppServer.prototype.getGatewayPort = function() {
-  if (this.config['ssl.enabled'] === "true") {
-    return this.config['router.ssl.bind.port'];
-  } else {
-    return this.config['router.bind.port'];
-  }
-};
-
 
 /**
  * Determines security status. Continues until it is able to determine if security is enabled if
@@ -164,7 +143,6 @@
 WebAppServer.prototype.setSecurityStatus = function (callback) {
   var self = this;
 
-<<<<<<< HEAD
   var path = '/' + this.API_VERSION + '/ping',
       url;
   this.routerBindAddress = this.config['gateway.server.address'];
@@ -177,11 +155,6 @@
     this.transferProtocol = "http://";
     url = 'http://' + this.config['gateway.server.address'] + ':' + this.config['router.bind.port'] + path;
   }
-=======
-  var path = '/' + this.API_VERSION + '/ping';
-  var url = self.getGatewayUrl() + path;
-
->>>>>>> 9c77873c
   var interval = setInterval(function () {
     self.logger.info('Calling security endpoint: ', url);
     request({
@@ -380,13 +353,8 @@
     self.logger.trace('User Metrics', path);
 
     var options = {
-<<<<<<< HEAD
       host: self.routerBindAddress,
       port: self.routerBindPort,
-=======
-      host: self.getGatewayHost(),
-      port: self.getGatewayPort(),
->>>>>>> 9c77873c
       method: 'GET',
       path: '/' + self.API_VERSION + '/metrics/available' + path,
       headers: {
@@ -440,7 +408,6 @@
    * REST DELETE handler.
    */
   this.app.del('/rest/*', this.checkAuth, function (req, res) {
-<<<<<<< HEAD
 
     var url = self.routerBindAddress + ':' + self.routerBindPort;
     var path = url + req.url.replace('/rest', '/' + self.API_VERSION);
@@ -448,13 +415,6 @@
     request({
       method: 'DELETE',
       url: self.transferProtocol + path,
-=======
-    var url = self.getGatewayUrl() + req.url.replace('/rest', '/' + self.API_VERSION);
-
-    request({
-      method: 'DELETE',
-      url: url,
->>>>>>> 9c77873c
       headers: {
         'X-Continuuity-ApiKey': req.session ? req.session.api_key : '',
         'Authorization': 'Bearer ' + req.cookies.token
@@ -480,18 +440,11 @@
    * REST PUT handler.
    */
   this.app.put('/rest/*', this.checkAuth, function (req, res) {
-<<<<<<< HEAD
     var url = self.routerBindAddress + ':' + self.routerBindPort;
     var path = url + req.url.replace('/rest', '/' + self.API_VERSION);
     var opts = {
       method: 'PUT',
       url: self.transferProtocol + path,
-=======
-    var url = self.getGatewayUrl() + req.url.replace('/rest', '/' + self.API_VERSION);
-    var opts = {
-      method: 'PUT',
-      url: url,
->>>>>>> 9c77873c
       headers: {
         'X-Continuuity-ApiKey': req.session ? req.session.api_key : '',
         'Authorization': 'Bearer ' + req.cookies.token
@@ -524,18 +477,11 @@
    * Promote handler.
    */
   this.app.post('/rest/apps/:appId/promote', this.checkAuth, function (req, res) {
-<<<<<<< HEAD
     var url = self.routerBindAddress + ':' + self.routerBindPort;
     var path = url + req.url.replace('/rest', '/' + self.API_VERSION);
     var opts = {
       method: 'POST',
       url: self.transferProtocol + path,
-=======
-    var url = self.getGatewayUrl() + req.url.replace('/rest', '/' + self.API_VERSION);
-    var opts = {
-      method: 'POST',
-      url: url,
->>>>>>> 9c77873c
       headers: {
         'X-Continuuity-ApiKey': req.session ? req.session.api_key : '',
         'Authorization': 'Bearer ' + req.cookies.token
@@ -572,18 +518,11 @@
    * REST POST handler.
    */
   this.app.post('/rest/*', this.checkAuth, function (req, res) {
-<<<<<<< HEAD
     var url = self.routerBindAddress + ':' + self.routerBindPort;
     var path = url + req.url.replace('/rest', '/' + self.API_VERSION);
     var opts = {
       method: 'POST',
       url: self.transferProtocol + path,
-=======
-    var url = self.getGatewayUrl() + req.url.replace('/rest', '/' + self.API_VERSION);
-    var opts = {
-      method: 'POST',
-      url: url,
->>>>>>> 9c77873c
       headers: {
         'X-Continuuity-ApiKey': req.session ? req.session.api_key : '',
         'Authorization': 'Bearer ' + req.cookies.token
@@ -616,7 +555,6 @@
    * REST GET handler.
    */
   this.app.get('/rest/*', this.checkAuth, function (req, res) {
-<<<<<<< HEAD
 
     var url = self.routerBindAddress + ':' + self.routerBindPort;
     var path = url + req.url.replace('/rest', '/' + self.API_VERSION);
@@ -624,13 +562,6 @@
     var opts = {
       method: 'GET',
       url: self.transferProtocol + path,
-=======
-    var url = self.getGatewayUrl() + req.url.replace('/rest', '/' + self.API_VERSION);
-
-    var opts = {
-      method: 'GET',
-      url: url,
->>>>>>> 9c77873c
       headers: {
         'X-Continuuity-ApiKey': req.session ? req.session.api_key : '',
         'Authorization': 'Bearer ' + req.cookies.token
@@ -676,13 +607,8 @@
     var content = JSON.stringify(pathList);
 
     var options = {
-<<<<<<< HEAD
       host: self.routerBindAddress,
       port: self.routerBindPort,
-=======
-      host: self.getGatewayHost(),
-      port: self.getGatewayPort(),
->>>>>>> 9c77873c
       path: '/' + self.API_VERSION + '/metrics',
       method: 'POST',
       headers: {
@@ -732,12 +658,8 @@
    * Upload an Application archive.
    */
   this.app.post('/upload/:file', this.checkAuth, function (req, res) {
-<<<<<<< HEAD
     var url = self.transferProtocol + self.routerBindAddress + ':' +
       self.routerBindPort + '/' + self.API_VERSION + '/apps';
-=======
-    var url = self.getGatewayUrl() + '/' + self.API_VERSION + '/apps';
->>>>>>> 9c77873c
 
     var opts = {
       method: 'POST',
@@ -756,13 +678,8 @@
   this.app.get('/upload/status', function (req, res) {
 
     var options = {
-<<<<<<< HEAD
       host: self.routerBindAddress,
       port: self.routerBindPort,
-=======
-      host: self.getGatewayHost(),
-      port: self.getGatewayPort(),
->>>>>>> 9c77873c
       path: '/' + self.API_VERSION + '/deploy/status',
       method: 'GET',
       headers: {
@@ -796,18 +713,12 @@
   });
 
   this.app.post('/unrecoverable/reset', this.checkAuth, function (req, res) {
-<<<<<<< HEAD
 
     var host = self.routerBindAddress + ':' + self.routerBindPort;
 
     var opts = {
       method: 'POST',
       url: self.transferProtocol + host + '/' + self.API_VERSION + '/unrecoverable/reset',
-=======
-    var opts = {
-      method: 'POST',
-      url: self.getGatewayUrl() + '/' + self.API_VERSION + '/unrecoverable/reset',
->>>>>>> 9c77873c
       headers: {
         'X-Continuuity-ApiKey': req.session ? req.session.api_key : '',
         'Authorization': 'Bearer ' + req.cookies.token
@@ -881,13 +792,8 @@
     }
 
     var options = {
-<<<<<<< HEAD
       host: self.routerBindAddress,
       port: self.routerBindPort,
-=======
-      host: self.getGatewayHost(),
-      port: self.getGatewayPort(),
->>>>>>> 9c77873c
       path: '/' + self.API_VERSION + '/deploy/status',
       method: 'GET',
       headers: headerOpts
@@ -993,7 +899,7 @@
              password: post.password
            },
            rejectUnauthorized: false,
-           requestCert: false,
+           requestCert: true,
            agent: false
          }
 
