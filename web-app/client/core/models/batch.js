/*
 * Batch Model
 */

define(['core/lib/date'], function (Datejs) {

  var METRICS_PATHS = {
    //'/process/busyness/{{appId}}/mapreduces/{{jobId}}?count=30': 'busyness',
    '/process/completion/{{appId}}/mapreduces/{{jobId}}/mappers?count=30': 'mappersCompletion',
    '/process/completion/{{appId}}/mapreduces/{{jobId}}/reducers?count=30': 'reducersCompletion',
    //'/process/bytes/{{appId}}/mapreduces/{{jobId}}/mappers?count=30': 'mappersBytesProcessed',
    '/process/entries/{{appId}}/mapreduces/{{jobId}}/mappers/ins?aggregate=true': 'mappersEntriesIn',
    '/process/entries/{{appId}}/mapreduces/{{jobId}}/mappers/outs?aggregate=true': 'mappersEntriesOut',
    '/process/entries/{{appId}}/mapreduces/{{jobId}}/reducers/ins?aggregate=true': 'reducersEntriesIn',
    '/process/entries/{{appId}}/mapreduces/{{jobId}}/reducers/outs?aggregate=true': 'reducersEntriesOut'
  };

  var METRIC_TYPES = {
    //'busyness': 'number',
    'mappersCompletion': 'number',
    'reducersCompletion': 'number',
    //'mappersBytesProcessed': 'bytes',
    'mappersEntriesIn': 'number',
    'mappersEntriesOut': 'number',
    'reducersEntriesIn': 'number',
    'reducersEntriesOut': 'number'
  };

  var EXPECTED_FIELDS = [
    'divId',
    'name',
    'description',
    'datasets',
    'inputDataSet',
    'outputDataSet' 
  ];

  var Model = Em.Object.extend({

    href: function () {
      return '#/batches/' + this.get('id');
    }.property('id'),
    metricNames: null,
    instances: 0,
    type: 'Batch',
    plural: 'Batches',
    startTime: null,

    init: function() {
      this._super();

      this.set('timeseries', Em.Object.create());
      this.set('aggregates', Em.Object.create());

      this.set('metricData', Em.Object.create({
        busyness: 0,
        mappersCompletion: 0,
        reducersCompletion: 0,
        mappersBytesProcessed: 0,
        mappersEntriesIn: 0,
        mappersEntriesOut: 0,
        reducersEntriesIn: 0,
        reducersEntriesOut: 0
      }));
      this.set('metricNames', {});

      this.set('app', this.get('app') || this.get('applicationId') || this.get('appId'));

      this.set('id', this.get('app') + ':' + this.get('name'));
      if (this.get('meta')) {
        this.set('startTime', this.get('meta').startTime);
      }

    },

    getStartDate: function() {
      var time = parseInt(this.get('startTime'), 10);
      return new Date(time).toString('MMM d, yyyy');
    }.property('startTime'),

    getStartHours: function() {
      var time = parseInt(this.get('startTime'), 10);
      return new Date(time).toString('hh:mm tt');
    }.property('startTime'),

    addMetricName: function (name) {

      this.get('metricNames')[name] = 1;

    },

    setMetricData: function(name, value) {

      this.get('metricData').set(name, value);

    },

    /*
     * Runnable context path, used by user-defined metrics.
     */
    context: function () {

      return this.interpolate('/apps/{parent}/flows/{id}');

    }.property('app', 'name'),

    interpolate: function (path) {

      return path.replace(/\{parent\}/, this.get('app'))
        .replace(/\{id\}/, this.get('name'));

    },

    trackMetric: function (path, kind, label) {

      this.get(kind).set(path = this.interpolate(path), label || []);
      return path;

    },

    setMetric: function (label, value) {

      var unit = this.get('units')[label];
      value = C.Util[unit](value);

      this.set(label + 'Label', value[0]);
      this.set(label + 'Units', value[1]);

    },

    updateState: function (http) {

      var self = this;

      var app_id = this.get('app'),
        mapreduce_id = this.get('name');

      http.rest('apps', app_id, 'mapreduces', mapreduce_id, 'status', function (response) {

          if (!$.isEmptyObject(response)) {
            self.set('currentState', response.status);
          }
        });
    },

    getMetricsRequest: function(http) {

      var appId = this.get('app');
      var jobId = this.get('name');
      var datasetId = this.get('inputDataSet');

      var paths = [];
      var pathMap = {};
      for (var path in METRICS_PATHS) {
        var url = new S(path).template({'appId': appId, 'jobId': jobId}).s;
        paths.push(url);
        pathMap[url] = METRICS_PATHS[path];
      }

      var self = this;

      http.post('metrics', paths, function(response, status) {

        if(!response.result) {
          return;
        }

        var result = response.result;
        var i = result.length, metric;

        while (i--) {

          metric = pathMap[result[i]['path']];

          if (metric) {

            if (result[i]['result']['data'] instanceof Array) {

              result[i]['result']['data'] = result[i]['result']['data'].map(function (entry) {
                return entry.value;
              });

              // Hax for current value of completion.
              if (metric === 'mappersCompletion' ||
                  metric === 'reducersCompletion') {

                var data = result[i]['result']['data'];

                self.setMetricData(metric, data[data.length - 1]);

              } else {

                self.setMetricData(metric, result[i]['result']['data']);

              }

            }
            else if (metric in METRIC_TYPES && METRIC_TYPES[metric] === 'number') {

              self.setMetricData(metric, C.Util.numberArrayToString(result[i]['result']['data']));

            } else {

              self.setMetricData(metric, result[i]['result']['data']);

            }

          }
          metric = null;
        }

      });

    },

    totalCompletion: function () {
      return (this.get('metricData.mappersCompletion') +
       this.get('metricData.reducersCompletion')) / 200;

    }.observes('metricData.mappersCompletion', 'metricData.reducersCompletion').property('metricData.mappersCompletion', 'metricData.reducersCompletion'),


    getMeta: function () {
      var arr = [];
      for (var m in this.meta) {
        arr.push({
          k: m,
          v: this.meta[m]
        });
      }
      return arr;
    }.property('meta'),

    isRunning: function() {

      return this.get('currentState') === 'RUNNING';

    }.property('currentState'),

    started: function () {
      return this.lastStarted >= 0 ? $.timeago(this.lastStarted) : 'No Date';
    }.property('timeTrigger'),

    stopped: function () {
      return this.lastStopped >= 0 ? $.timeago(this.lastStopped) : 'No Date';
    }.property('timeTrigger'),

    actionIcon: function () {

      if (this.currentState === 'RUNNING' ||
        this.currentState === 'PAUSING') {
        return 'btn-pause';
      } else {
        return 'btn-start';
      }

    }.property('currentState').cacheable(false),

    stopDisabled: function () {

      if (this.currentState === 'RUNNING') {
        return false;
      }
      return true;

    }.property('currentState'),

    startPauseDisabled: function () {

      if (this.currentState !== 'STOPPED' &&
        this.currentState !== 'PAUSED' &&
        this.currentState !== 'DEPLOYED' &&
        this.currentState !== 'RUNNING') {
        return true;
      }
      return false;

    }.property('currentState'),

    defaultAction: function () {

      if (!this.currentState) {
        return '...';
      }

      return {
        'deployed': 'Start',
        'stopped': 'Start',
        'stopping': 'Start',
        'starting': 'Start',
        'running': 'Pause',
        'adjusting': '...',
        'draining': '...',
        'failed': 'Start'
      }[this.currentState.toLowerCase()];
    }.property('currentState'),

    truncatedName: function () {
      return this.get('name').substring(0,6) + '...';
    }.property('name'),

  });

  Model.reopenClass({
    type: 'Batch',
    kind: 'Model',
    find: function(model_id, http) {
      var self = this;
      var promise = Ember.Deferred.create();

      var model_id = model_id.split(':');
      var app_id = model_id[0];
      var mapreduce_id = model_id[1];

      http.rest('apps', app_id, 'mapreduces', mapreduce_id, function (model, error) {
        var model = self.transformModel(model);
        model.app = app_id;
        model = C.Batch.create(model);
        http.rest('apps', app_id, 'mapreduces', mapreduce_id, 'status', function (response) {

          if ($.isEmptyObject(response)) {
            promise.reject('Status could not retrieved.');
          } else {
            model.set('currentState', response.status);
            promise.resolve(model);
          }

        });

      });

      return promise;

    },

    transformModel: function (model) {
<<<<<<< HEAD
      return {
        id: model.name,
        name: model.name,
        description: model.description,
        datasets: model.datasets,
        inputDataSet: model.inputDataSet,
        outputDataSet: model.outputDataSet
      };
=======

      var newModel = {};
      for (var i = EXPECTED_FIELDS.length - 1; i >= 0; i--) {
        newModel[EXPECTED_FIELDS[i]] = model[EXPECTED_FIELDS[i]];
      }
      if ('appId' in model || 'applicationId' in model) {
        newModel.appId = model.appId || mode.applicationId;
      }
      return newModel;
>>>>>>> 07326042
    }
  });

  return Model;

});<|MERGE_RESOLUTION|>--- conflicted
+++ resolved
@@ -32,7 +32,7 @@
     'description',
     'datasets',
     'inputDataSet',
-    'outputDataSet' 
+    'outputDataSet'
   ];
 
   var Model = Em.Object.extend({
@@ -334,16 +334,6 @@
     },
 
     transformModel: function (model) {
-<<<<<<< HEAD
-      return {
-        id: model.name,
-        name: model.name,
-        description: model.description,
-        datasets: model.datasets,
-        inputDataSet: model.inputDataSet,
-        outputDataSet: model.outputDataSet
-      };
-=======
 
       var newModel = {};
       for (var i = EXPECTED_FIELDS.length - 1; i >= 0; i--) {
@@ -353,7 +343,7 @@
         newModel.appId = model.appId || mode.applicationId;
       }
       return newModel;
->>>>>>> 07326042
+
     }
   });
 
