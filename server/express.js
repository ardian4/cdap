--- conflicted
+++ resolved
@@ -10,29 +10,14 @@
     finalhandler = require('finalhandler'),
     serveFavicon = require('serve-favicon'),
     request = require('request'),
+    bodyParser = require('body-parser'),
     colors = require('colors/safe'),
-<<<<<<< HEAD
-    bodyParser = require('body-parser'),
-    mode = process.env.CDAP_MODE || null,
-    configParser = require('./configParser.js'),
-=======
     mode = process.env.CDAP_MODE || null,
     configParser = require('./config/configParser.js'),
->>>>>>> 6374c5c7
     config = {},
     DIST_PATH = require('path').normalize(
       __dirname + '/../dist'
     );
-
-if (mode === 'enterprise') {
-  configParser.extractConfig('enterprise', 'cdap', false /* isSecure*/)
-    .then(function(c) {
-      config = c;
-    })
-    
-} else {
-  config = require('../cdap-config.json');
-}
 
 morgan.token('ms', function(req, res){
   if (!res._header || !req._startAt) { return ''; }
@@ -56,19 +41,6 @@
 // serve the config file
 app.get('/config.js', function (req, res) {
 
-<<<<<<< HEAD
-    authorization: req.headers.authorization,
-    routerServerUrl: config['router.server.address'],
-    routerServerPort: config['router.server.port']
-  });
-
-  res.header({
-    'Content-Type': 'text/javascript',
-    'Cache-Control': 'no-store, must-revalidate'
-  });
-  res.send('angular.module("'+pkg.name+'.config", [])' +
-            '.constant("MY_CONFIG",'+data+');');
-=======
   configParser.extractConfig(mode, 'cdap', false /* isSecure*/)
     .then(function(config) {
       var data = JSON.stringify({
@@ -88,7 +60,6 @@
       res.send('angular.module("'+pkg.name+'.config", [])' +
                 '.constant("MY_CONFIG",'+data+');');
   });
->>>>>>> 6374c5c7
 });
 
 app.post('/login', function (req, res) {
@@ -141,6 +112,4 @@
   }
 ]);
 
-module.exports.app = app;
-
-module.exports.config = config;+module.exports = app;