--- conflicted
+++ resolved
@@ -154,15 +154,11 @@
     # HIVE_CONF_FILES=`ls $HIVE_CONF_DIR | tr '\n' ':'`
     HIVE_EXEC=`ls $HIVE_HOME/lib/hive-exec-*`
     OTHER_HIVE_JARS=`ls $HIVE_HOME/lib/*.jar | tr '\n' ':'`
-<<<<<<< HEAD
     HIVE_CLASSPATH=$HIVE_CLASSPATH:$HIVE_EXEC:$OTHER_HIVE_JARS
 
-    # Remove leading and ending ':'
-    HIVE_CLASSPATH=${HIVE_CLASSPATH:1:${#HIVE_CLASSPATH}-2}
+    # Remove leading and ending ':' and add hbase classpath
+    HIVE_CLASSPATH=${HIVE_CLASSPATH:1:${#HIVE_CLASSPATH}-2}:$HBASE_CP
     echo $HIVE_CLASSPATH
-=======
-    HIVE_CLASSPATH=$HIVE_CONF_DIR:$HIVE_EXEC:$OTHER_HIVE_JARS:$HBASE_CP
->>>>>>> a22444ea
     export HIVE_CLASSPATH
   fi
 }
