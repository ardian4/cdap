--- conflicted
+++ resolved
@@ -73,11 +73,6 @@
         Constants.CONFIG_PATH_MIDDLE), path);
 
     // Now create our Gateway
-<<<<<<< HEAD
-=======
-    discoveryService.startAndWait();
-
->>>>>>> 21aee4b2
     theGateway = new Gateway();
     theGateway.setExecutor(this.executor);
     theGateway.setConsumer(new TestUtil.NoopConsumer());
