package com.continuuity.data.operation.executor.remote;

import com.continuuity.api.data.OperationException;
import com.continuuity.data.operation.ClearFabric;
import com.continuuity.data.operation.CompareAndSwap;
import com.continuuity.data.operation.Delete;
import com.continuuity.data.operation.Increment;
import com.continuuity.data.operation.Operation;
import com.continuuity.data.operation.OperationContext;
import com.continuuity.data.operation.Read;
import com.continuuity.data.operation.ReadAllKeys;
import com.continuuity.data.operation.ReadColumnRange;
import com.continuuity.data.operation.Write;
import com.continuuity.data.operation.WriteOperation;
import com.continuuity.data.operation.executor.omid.OmidTransactionalOperationExecutor;
import com.continuuity.data.operation.ttqueue.DequeueResult;
import com.continuuity.data.operation.ttqueue.QueueAck;
import com.continuuity.data.operation.ttqueue.QueueAdmin;
import com.continuuity.data.operation.ttqueue.QueueConfig;
import com.continuuity.data.operation.ttqueue.QueueConsumer;
import com.continuuity.data.operation.ttqueue.QueueDequeue;
import com.continuuity.data.operation.ttqueue.QueueEnqueue;
import com.continuuity.data.operation.ttqueue.QueueEntryPointer;
import com.continuuity.data.operation.ttqueue.QueuePartitioner.PartitionerType;
import com.continuuity.data.util.TupleMetaDataAnnotator;
import com.google.common.collect.Lists;
import org.apache.hadoop.hbase.util.Bytes;
import org.junit.Assert;
import org.junit.Test;
import org.mortbay.log.Log;
import scala.actors.threadpool.Arrays;

import java.nio.ByteBuffer;
import java.util.Collections;
import java.util.List;
import java.util.Map;
import java.util.Random;

import static com.continuuity.data.operation.ttqueue.QueueAdmin.GetQueueInfo;
import static com.continuuity.data.operation.ttqueue.QueueAdmin.QueueInfo;
import static org.junit.Assert.assertArrayEquals;
import static org.junit.Assert.assertEquals;
import static org.junit.Assert.assertFalse;
import static org.junit.Assert.assertTrue;

public abstract class OperationExecutorServiceTest extends
    OpexServiceTestBase {

  static OperationContext context = OperationContext.DEFAULT;

  /** Tests Write, Read */
  @Test
  public void testWriteThenRead() throws Exception {
    final byte[] key1 = "tWTRkey1".getBytes();
    final byte[] key2 = "tWTRkey2".getBytes();

    // write one column with remote
    Write write = new Write(key1, "col1".getBytes(), "val1".getBytes());
    remote.commit(context, write);
    // read back with remote and compare
    Read read = new Read(key1, "col1".getBytes());
    Map<byte[], byte[]> columns = remote.execute(context, read).getValue();
    Assert.assertEquals(1, columns.size());
    Assert.assertArrayEquals("val1".getBytes(), columns.get("col1".getBytes()));

    // write two columns with remote
    write = new Write(key2,
        new byte[][] { "col2".getBytes(), "col3".getBytes() },
        new byte[][] { "val2".getBytes(), "val3".getBytes() });
    remote.commit(context, write);
    // read back with remote and compare
    read = new Read(key2,
        new byte[][] { "col2".getBytes(), "col3".getBytes() });
    columns = remote.execute(context, read).getValue();
    Assert.assertEquals(2, columns.size());
    Assert.assertArrayEquals("val2".getBytes(), columns.get("col2".getBytes()));
    Assert.assertArrayEquals("val3".getBytes(), columns.get("col3".getBytes()));
  }

  /** Tests Increment, Read */
  @Test
  public void testIncrementThenRead() throws Exception {
    final byte[] count = "tITRcount".getBytes();
    final byte[] col = { 'c', 'o', 'l' };

    // increment one column with remote
    Increment increment = new Increment(count, col, 1);
    remote.increment(context, increment);
    // read back with remote and verify it is 1
    Read read = new Read(count, col);
    Map<byte[], byte[]> result = remote.execute(context, read).getValue();
    Assert.assertNotNull(result);
    byte[] value = result.get(col);
    Assert.assertEquals(8, value.length);
    Assert.assertEquals(1L, ByteBuffer.wrap(value).asLongBuffer().get());

    // increment two columns with remote
    increment = new Increment(count,
        new byte[][] { "a".getBytes(), col },
        new long[] { 5L, 10L } );
    remote.increment(context, increment);
    // read back with remote and verify values
    read = new Read(count,
        new byte[][] { "a".getBytes(), col });
    Map<byte[], byte[]> columns = remote.execute(context, read).getValue();
    Assert.assertNotNull(columns);
    Assert.assertEquals(2, columns.size());
    Assert.assertEquals(5L,
        ByteBuffer.wrap(columns.get("a".getBytes())).asLongBuffer().get());
    Assert.assertEquals(11L,
        ByteBuffer.wrap(columns.get(col)).asLongBuffer().get());
  }

  /** Tests read for non-existent key */
  @Test
  public void testDeleteThenRead() throws Exception {

    // this is the key we will use
    final byte[] key = "tDTRkey".getBytes();
    final byte[] col = "col".getBytes();

    // write a key/value
    Write write = new Write(key, col, "here".getBytes());
    remote.commit(context, write);

    // delete the row with remote
    Delete delete = new Delete(key, col);
    remote.commit(context, delete);

    // read back key with remote and verify null
    Read read = new Read(key, col);
    Assert.assertTrue(remote.execute(context, read).isEmpty());

    // read back one column and verify null
    read = new Read(key, "none".getBytes());
    Assert.assertTrue(remote.execute(context, read).isEmpty());

    // read back two columns and verify null
    read = new Read(key,
        new byte[][] { "neither".getBytes(), "nor".getBytes() });
    Assert.assertTrue(remote.execute(context, read).isEmpty());

    // read back column range and verify null
    ReadColumnRange readColumnRange = new ReadColumnRange(
        key,
        "from".getBytes(),
        "to".getBytes());
    Assert.assertTrue(remote.execute(context, readColumnRange).isEmpty());
  }

   /** Tests Write, ReadColumnRange, Delete */
  @Test
  public void testWriteThenRangeThenDelete() throws Exception {

    final byte[] row = "tWTRTDrow".getBytes();

    // write a bunch of columns with remote
    Write write = new Write(row,
        new byte[][] { "a".getBytes(), "b".getBytes(), "c".getBytes() },
        new byte[][] { "1".getBytes(), "2".getBytes(), "3".getBytes() });
    remote.commit(context, write);

    // read back all columns with remote (from "" ... "")
    ReadColumnRange readColumnRange =
        new ReadColumnRange(row, null, null);
    Map<byte[], byte[]> columns =
        remote.execute(context, readColumnRange).getValue();
    // verify it is complete
    Assert.assertNotNull(columns);
    Assert.assertEquals(3, columns.size());
    Assert.assertArrayEquals("1".getBytes(), columns.get("a".getBytes()));
    Assert.assertArrayEquals("2".getBytes(), columns.get("b".getBytes()));
    Assert.assertArrayEquals("3".getBytes(), columns.get("c".getBytes()));

    // read back all columns with remote (from "" ... "")
    readColumnRange =
        new ReadColumnRange(row, null, null, 1);
    columns =
        remote.execute(context, readColumnRange).getValue();
    // verify it is complete
    Assert.assertNotNull(columns);
    Assert.assertEquals(1, columns.size());
    Assert.assertArrayEquals("1".getBytes(), columns.get("a".getBytes()));

    // read back a sub-range (from aa to bb, should only return b)
    readColumnRange =
        new ReadColumnRange(row, "aa".getBytes(), "bb".getBytes());
    columns = remote.execute(context, readColumnRange).getValue();
    Assert.assertNotNull(columns);
    Assert.assertEquals(1, columns.size());
    Assert.assertNull(columns.get("a".getBytes()));
    Assert.assertArrayEquals("2".getBytes(), columns.get("b".getBytes()));
    Assert.assertNull(columns.get("c".getBytes()));

    // read back all columns after aa, should return b and c
    readColumnRange =
        new ReadColumnRange(row, "aa".getBytes(), null);
    columns = remote.execute(context, readColumnRange).getValue();
    Assert.assertNotNull(columns);
    Assert.assertEquals(2, columns.size());
    Assert.assertNull(columns.get("a".getBytes()));
    Assert.assertArrayEquals("2".getBytes(), columns.get("b".getBytes()));
    Assert.assertArrayEquals("3".getBytes(), columns.get("c".getBytes()));

    // read back all columns before bb, should return a and b
    readColumnRange =
        new ReadColumnRange(row, null, "bb".getBytes());
    columns = remote.execute(context, readColumnRange).getValue();
    Assert.assertNotNull(columns);
    Assert.assertEquals(2, columns.size());
    Assert.assertArrayEquals("1".getBytes(), columns.get("a".getBytes()));
    Assert.assertArrayEquals("2".getBytes(), columns.get("b".getBytes()));
    Assert.assertNull(columns.get("c".getBytes()));

    // read back a disjoint column range, verify it is empty by not null
    readColumnRange =
        new ReadColumnRange(row, "d".getBytes(), "e".getBytes());
    Assert.assertTrue(remote.execute(context, readColumnRange).isEmpty());

    // delete two of the columns with remote
    Delete delete = new Delete(row,
        new byte[][] { "a".getBytes(), "c".getBytes() });
    remote.commit(context, delete);

    // read back the column range again with remote
    readColumnRange = // reads everything
        new ReadColumnRange(row, null, null);
    columns = remote.execute(context, readColumnRange).getValue();
    Assert.assertNotNull(columns);
    // verify the two are gone
    Assert.assertEquals(1, columns.size());
    Assert.assertNull(columns.get("a".getBytes()));
    Assert.assertArrayEquals("2".getBytes(), columns.get("b".getBytes()));
    Assert.assertNull(columns.get("c".getBytes()));
  }

  /** Tests Write, CompareAndSwap, Read */
  @Test
  public void testWriteThenSwapThenRead() throws Exception {

    final byte[] key = "tWTSTRkey".getBytes();

    // write a column with a value
    Write write = new Write(key, "x".getBytes(), "1".getBytes());
    remote.commit(context, write);

    // compareAndSwap with actual value
    CompareAndSwap compareAndSwap = new CompareAndSwap(key,
        "x".getBytes(), "1".getBytes(), "2".getBytes());
    remote.commit(context, compareAndSwap);

    // read back value and verify it swapped
    Read read = new Read(key, "x".getBytes());
    Map<byte[], byte[]> columns = remote.execute(context, read).getValue();
    Assert.assertNotNull(columns);
    Assert.assertEquals(1, columns.size());
    Assert.assertArrayEquals("2".getBytes(), columns.get("x".getBytes()));

    // compareAndSwap with different value
    compareAndSwap = new CompareAndSwap(key,
        "x".getBytes(), "1".getBytes(), "3".getBytes());
    try {
      remote.commit(context, compareAndSwap);
      Assert.fail("Expected compare-and-swap to fail.");
    } catch (OperationException e) {
      //expected
    }

    // read back and verify it has not swapped
    columns = remote.execute(context, read).getValue();
    Assert.assertNotNull(columns);
    Assert.assertEquals(1, columns.size());
    Assert.assertArrayEquals("2".getBytes(), columns.get("x".getBytes()));

    // delete the row
    Delete delete = new Delete(key, "x".getBytes());
    remote.commit(context, delete);

    // verify the row is not there any more, actually the read will return
    // a map with an entry for x, but with a null value
    Assert.assertTrue(remote.execute(context, read).isEmpty());

    // compareAndSwap
    compareAndSwap = new CompareAndSwap(key,
        "x".getBytes(), "2".getBytes(), "3".getBytes());
    try {
      remote.commit(context, compareAndSwap);
      Assert.fail("Expected compare-and-swap to fail.");
    } catch (OperationException e) {
      //expected
    }

    // verify the row is still not there
    Assert.assertTrue(remote.execute(context, read).isEmpty());
  }

  /** clear the tables, then write a batch of keys, then readAllKeys */
  @Test
  public void testWriteBatchThenReadAllKeys() throws Exception  {
    // clear all data, otherwise we will get keys from other tests
    // mingled into the responses for ReadAllKeys
    remote.execute(context, new ClearFabric(ClearFabric.ToClear.DATA));

    // list all keys, verify it is empty (@Before clears the data fabric)
    ReadAllKeys readAllKeys = new ReadAllKeys(0, 1);
    List<byte[]> keys = remote.execute(context, readAllKeys).getValue();
    Assert.assertNotNull(keys);
    Assert.assertEquals(0, keys.size());
    // write a batch, some k/v, some single column, some multi-column
    List<WriteOperation> writes = Lists.newArrayList();
    writes.add(new Write("a".getBytes(), "c".getBytes(), "1".getBytes()));
    writes.add(new Write("b".getBytes(), "c".getBytes(), "2".getBytes()));
    writes.add(new Write("c".getBytes(), "c".getBytes(), "3".getBytes()));
    writes.add(new Write("d".getBytes(), "x".getBytes(), "4".getBytes()));
    writes.add(new Write("e".getBytes(), "y".getBytes(), "5".getBytes()));
    writes.add(new Write("f".getBytes(), "z".getBytes(), "6".getBytes()));
    writes.add(new Write("g".getBytes(), new byte[][] { "x".getBytes(), "y".getBytes(), "z".getBytes() },
                                         new byte[][] { "7".getBytes(), "8".getBytes(), "9".getBytes() }));
    remote.commit(context, writes);

    // readAllKeys with > number of writes
    readAllKeys = new ReadAllKeys(0, 10);
    keys = remote.execute(context, readAllKeys).getValue();
    Assert.assertNotNull(keys);
    Assert.assertEquals(7, keys.size());

    // readAllKeys with < number of writes
    readAllKeys = new ReadAllKeys(0, 5);
    keys = remote.execute(context, readAllKeys).getValue();
    Assert.assertNotNull(keys);
    Assert.assertEquals(5, keys.size());

    // readAllKeys with offset and returning all
    readAllKeys = new ReadAllKeys(4, 4);
    keys = remote.execute(context, readAllKeys).getValue();
    Assert.assertNotNull(keys);
    Assert.assertEquals(3, keys.size());

    // readAllKeys with offset not returning all
    readAllKeys = new ReadAllKeys(2, 4);
    keys = remote.execute(context, readAllKeys).getValue();
    Assert.assertNotNull(keys);
    Assert.assertEquals(4, keys.size());

    // readAllKeys with offset returning none
    readAllKeys = new ReadAllKeys(7, 5);
    keys = remote.execute(context, readAllKeys).getValue();
    Assert.assertNotNull(keys);
    Assert.assertEquals(0, keys.size());
  }

  static final byte[] kvcol = Operation.KV_COL;

  /** test batch, one that succeeds and one that fails */
  @Test
  public void testBatchSuccessAndFailure() throws Exception {

    final byte[] keyA = "tBSAF.a".getBytes();
    final byte[] keyB = "tBSAF.b".getBytes();
    final byte[] keyC = "tBSAF.c".getBytes();
    final byte[] keyD = "tBSAF.d".getBytes();
    final byte[] q = "tBSAF.q".getBytes();
    final byte[] qq = "tBSAF.qq".getBytes();

    // write a row for deletion within the batch, and one compareAndSwap
    Write write = new Write(keyB, kvcol, "0".getBytes());
    remote.commit(context, write);
    write = new Write(keyD, kvcol, "0".getBytes());
    remote.commit(context, write);
    // insert two elements into a queue, and dequeue one to get an ack
    remote.commit(context, new QueueEnqueue(q, "0".getBytes()));
    remote.commit(context, new QueueEnqueue(q, "1".getBytes()));
<<<<<<< HEAD
    QueueConfig config=new QueueConfig(PartitionerType.FIFO, true);
    QueueConsumer consumer = new QueueConsumer(0, 1, 1, config);
=======
    QueueConsumer consumer = new QueueConsumer(0, 1, 1);
    QueueConfig config =
        new QueueConfig(PartitionerType.RANDOM, true);
>>>>>>> aaaf32e2
    QueueDequeue dequeue = new QueueDequeue(q, consumer, config);
    DequeueResult dequeueResult = remote.execute(context, dequeue);
    Assert.assertNotNull(dequeueResult);
    Assert.assertTrue(dequeueResult.isSuccess());
    Assert.assertFalse(dequeueResult.isEmpty());
    Assert.assertArrayEquals("0".getBytes(), dequeueResult.getValue());

    // create a batch of write, delete, increment, enqueue, ack, compareAndSwap
    List<WriteOperation> writes = Lists.newArrayList();
    writes.add(new Write(keyA, kvcol, "1".getBytes()));
    writes.add(new Delete(keyB, kvcol));
    writes.add(new Increment(keyC, kvcol, 5));
    writes.add(new QueueEnqueue(qq, "1".getBytes()));
    writes.add(new QueueAck(
        q, dequeueResult.getEntryPointer(), consumer));
    writes.add(new CompareAndSwap(
        keyD, Operation.KV_COL, "1".getBytes(), "2".getBytes()));

    // execute the writes and verify it failed (compareAndSwap must fail)
    try {
      remote.commit(context, writes);
      Assert.fail("expected coompare-and-swap conflict");
    } catch (OperationException e) {
      // expected
    }

    // verify that all operations were rolled back
    Assert.assertTrue(remote.execute(context, new Read(keyA, kvcol)).isEmpty());
    Assert.assertArrayEquals("0".getBytes(),
        remote.execute(context, new Read(keyB, kvcol)).getValue().get(kvcol));
    Assert.assertTrue(remote.execute(context, new Read(keyC, kvcol)).isEmpty());
    Assert.assertArrayEquals("0".getBytes(),
        remote.execute(context, new Read(keyD, kvcol)).getValue().get(kvcol));
    Assert.assertTrue(remote.execute(context,
        new QueueDequeue(qq, consumer, config)).isEmpty());
    // queue should return the same element until it is acked
    dequeueResult = remote.execute(context,
        new QueueDequeue(q, consumer, config));
    Assert.assertTrue(dequeueResult.isSuccess());
    Assert.assertFalse(dequeueResult.isEmpty());
    Assert.assertArrayEquals("0".getBytes(), dequeueResult.getValue());

    // set d to 1 to make compareAndSwap succeed
    remote.commit(context, new Write(keyD, kvcol, "1".getBytes()));

    // execute the writes again and verify it suceeded
    remote.commit(context, writes);

    // verify that all operations were performed
    Assert.assertArrayEquals("1".getBytes(),
        remote.execute(context, new Read(keyA, kvcol)).getValue().get(kvcol));
    Assert.assertTrue(remote.execute(context, new Read(keyB, kvcol)).isEmpty());
    Assert.assertArrayEquals(new byte[] { 0,0,0,0,0,0,0,5 },
        remote.execute(context, new Read(keyC, kvcol)).getValue().get(kvcol));
    Assert.assertArrayEquals("2".getBytes(),
        remote.execute(context, new Read(keyD, kvcol)).getValue().get(kvcol));
    dequeueResult = remote.execute(context,
        new QueueDequeue(qq, consumer, config));
    Assert.assertTrue(dequeueResult.isSuccess());
    Assert.assertFalse(dequeueResult.isEmpty());
    Assert.assertArrayEquals("1".getBytes(), dequeueResult.getValue());
    // queue should return the next element now that the previous one is acked
    dequeueResult = remote.execute(context,
        new QueueDequeue(q, consumer, config));
    Assert.assertTrue(dequeueResult.isSuccess());
    Assert.assertFalse(dequeueResult.isEmpty());
    Assert.assertArrayEquals("1".getBytes(), dequeueResult.getValue());
  }

  /** test clearFabric */
  @Test
  public void testClearFabric() throws Exception {
    final byte[] a = "tCFa".getBytes();
    final byte[] x = { 'x' };
    final byte[] q = "queue://tCF/q".getBytes();
    final byte[] s = "stream://tCF/s".getBytes();

    // write to a table, a queue, and a stream
    remote.commit(context, new Write(a, kvcol, x));
    remote.commit(context, new QueueEnqueue(q, x));
    remote.commit(context, new QueueEnqueue(s, x));

    // clear everything
    remote.execute(context, new ClearFabric(ClearFabric.ToClear.ALL));

    // verify that all is gone
    Assert.assertTrue(remote.execute(context, new Read(a, kvcol)).isEmpty());
<<<<<<< HEAD
    QueueConfig config = new QueueConfig(PartitionerType.FIFO, true);
    QueueConsumer consumer = new QueueConsumer(0, 1, 1, config);
=======
    QueueConsumer consumer = new QueueConsumer(0, 1, 1);
    QueueConfig config = new QueueConfig(PartitionerType.RANDOM, true);
>>>>>>> aaaf32e2
    Assert.assertTrue(remote.execute(
        context, new QueueDequeue(q, consumer, config)).isEmpty());
    Assert.assertTrue(remote.execute(
        context, new QueueDequeue(s, consumer, config)).isEmpty());

    // write back all values
    remote.commit(context, new Write(a, kvcol, x));
    remote.commit(context, new QueueEnqueue(q, x));
    remote.commit(context, new QueueEnqueue(s, x));

    // clear only the data
    remote.execute(context, new ClearFabric(ClearFabric.ToClear.DATA));

    // verify that the tables are gone, but queues and streams are there
    Assert.assertTrue(remote.execute(context, new Read(a, kvcol)).isEmpty());
    Assert.assertArrayEquals(x, remote.execute(
        context, new QueueDequeue(q, consumer, config)).getValue());
    Assert.assertArrayEquals(x, remote.execute(
        context, new QueueDequeue(s, consumer, config)).getValue());

    // write back to the table
    remote.commit(context, new Write(a, kvcol, x));

    // clear only the queues
    remote.execute(context, new ClearFabric(ClearFabric.ToClear.QUEUES));

    // verify that the queues are gone, but tables and streams are there
    Assert.assertArrayEquals(x,
        remote.execute(context, new Read(a, kvcol)).getValue().get(kvcol));
    Assert.assertTrue(remote.execute(
        context, new QueueDequeue(q, consumer, config)).isEmpty());
    Assert.assertArrayEquals(x, remote.execute(
        context, new QueueDequeue(s, consumer, config)).getValue());

    // write back to the queue
    remote.commit(context, new QueueEnqueue(q, x));

    // clear only the streams
    remote.execute(context, new ClearFabric(ClearFabric.ToClear.STREAMS));

    // verify that the streams are gone, but tables and queues are there
    Assert.assertArrayEquals(x, remote.execute(
        context, new Read(a, kvcol)).getValue().get(kvcol));
    Assert.assertArrayEquals(x, remote.execute(
        context, new QueueDequeue(q, consumer, config)).getValue());
    Assert.assertTrue(remote.execute(
        context, new QueueDequeue(s, consumer, config)).isEmpty());
  }

  /** tests enqueue, getGroupId and dequeue with ack for different groups */
  @Test
  public void testEnqueueThenDequeueAndAckWithDifferentGroups() throws Exception {
    final byte[] q = "queue://tWTDAAWDG/q".getBytes();

    // enqueue a bunch of entries, each one twice.
    // why twice? with hash partitioner, the same value will go to the same
    // consumer twice. With random partitioner, they go in the order of request
    // insert enough to be sure that even with hash partitioning, none of the
    // consumers will run out of entries to dequeue
    Random rand = new Random(42);
    int prev = 0, i = 0;
    while (i < 100) {
      int next = rand.nextInt(1000);
      if (next == prev) continue;
      byte[] value = Integer.toString(next).getBytes();
      QueueEnqueue enqueue = new QueueEnqueue(q, value);
      remote.commit(context, enqueue);
      remote.commit(context, enqueue);
      prev = next;
      i++;
    }
    // get two groupids
    long id1 = remote.execute(context, new QueueAdmin.GetGroupID(q));
    long id2 = remote.execute(context, new QueueAdmin.GetGroupID(q));
    Assert.assertFalse(id1 == id2);

    // creeate two configs, one hash, one random, one single, one multi
    QueueConfig conf1 = new QueueConfig(PartitionerType.HASH_ON_VALUE, false);
    QueueConfig conf2 = new QueueConfig(PartitionerType.FIFO, true);

    // create 2 consumers for each groupId
    QueueConsumer cons11 = new QueueConsumer(0, id1, 2, conf1);
    QueueConsumer cons12 = new QueueConsumer(1, id1, 2, conf1);
    QueueConsumer cons21 = new QueueConsumer(0, id2, 2, conf2);
    QueueConsumer cons22 = new QueueConsumer(1, id2, 2, conf2);

    // dequeue with each consumer
    DequeueResult res11 = remote.execute(context, new QueueDequeue(q, cons11, conf1));
    DequeueResult res12 = remote.execute(context, new QueueDequeue(q, cons12, conf1));
    DequeueResult res21 = remote.execute(context, new QueueDequeue(q, cons21, conf2));
    DequeueResult res22 = remote.execute(context, new QueueDequeue(q, cons22, conf2));

    // verify that all results are successful
    Assert.assertTrue(res11.isSuccess() && !res11.isEmpty());
    Assert.assertTrue(res12.isSuccess() && !res12.isEmpty());
    Assert.assertTrue(res21.isSuccess() && !res21.isEmpty());
    Assert.assertTrue(res22.isSuccess() && !res22.isEmpty());

    // verify that the values from group 1 are different (hash partitioner)
    Assert.assertFalse(Arrays.equals(res11.getValue(), res12.getValue()));
    // and that the two values for group 2 are equal (random partitioner)
    Assert.assertArrayEquals(res21.getValue(), res22.getValue());

    // verify that group1 (multi-entry config) can dequeue more elements
    DequeueResult next11 =  remote.execute(context, new QueueDequeue(q, cons11, conf1));
    Assert.assertTrue(next11.isSuccess() && !next11.isEmpty());
    // for the second read we expect the same value again (enqueued twice)
    Assert.assertArrayEquals(res11.getValue(), next11.getValue());
    // but if we dequeue again, we should see a different one.
    next11 = remote.execute(context, new QueueDequeue(q, cons11, conf1));
    Assert.assertTrue(next11.isSuccess() && !next11.isEmpty());
    Assert.assertFalse(Arrays.equals(res11.getValue(), next11.getValue()));

    // verify that group2 (single-entry config) cannot dequeue more elements
    DequeueResult next21 = remote.execute(context, new QueueDequeue(q, cons21, conf2));
    Assert.assertTrue(next21.isSuccess() && !next21.isEmpty());
    // other than for group1 above, we would see a different value right
    // away (because the first two, identical value have been dequeued)
    // but this queue is in single-entry mode and requires an ack before
    // the next element can be read. Thus we should see the same value
    Assert.assertArrayEquals(res21.getValue(), next21.getValue());
    // just to be sure, do it again
    next21 = remote.execute(context, new QueueDequeue(q, cons21, conf2));
    Assert.assertTrue(next21.isSuccess() && !next21.isEmpty());
    Assert.assertArrayEquals(res21.getValue(), next21.getValue());

    // ack group 1 to verify that it did not affect group 2
    QueueEntryPointer pointer11 = res11.getEntryPointer();
    remote.commit(context, new QueueAck(q, pointer11, cons11));
    // dequeue group 2 again
    next21 = remote.execute(context, new QueueDequeue(q, cons21, conf2));
    Assert.assertTrue(next21.isSuccess() && !next21.isEmpty());
    Assert.assertArrayEquals(res21.getValue(), next21.getValue());
    // just to be sure, do it twice
    next21 = remote.execute(context, new QueueDequeue(q, cons21, conf2));
    Assert.assertTrue(next21.isSuccess() && !next21.isEmpty());
    Assert.assertArrayEquals(res21.getValue(), next21.getValue());

    // ack group 2, consumer 1,
    QueueEntryPointer pointer21 = res21.getEntryPointer();
    remote.commit(context, new QueueAck(q, pointer21, cons21));
    // dequeue group 2 again
    next21 = remote.execute(context, new QueueDequeue(q, cons21, conf2));
    Assert.assertTrue(next21.isSuccess() && !next21.isEmpty());
    Assert.assertFalse(Arrays.equals(res21.getValue(), next21.getValue()));

    // verify that consumer 2 of group 2 can still not see new entries
    DequeueResult next22 = remote.execute(context, new QueueDequeue(q, cons22, conf2));
    Assert.assertTrue(next22.isSuccess() && !next22.isEmpty());
    Assert.assertArrayEquals(res22.getValue(), next22.getValue());

    // get queue info with remote and opex, verify they are equal
    GetQueueInfo getQueueInfo = new GetQueueInfo(q);
    QueueInfo infoLocal = local.execute(context, getQueueInfo).getValue();
    QueueInfo infoRemote = remote.execute(context, getQueueInfo).getValue();
    //System.err.println(infoLocal);
    Assert.assertNotNull(infoLocal);
    Assert.assertNotNull(infoRemote);
    Assert.assertEquals(infoLocal, infoRemote);
  }

  /*
   * Test that the remote opex is thread safe:
   * Run many threads that perform reads and writes concurrently.
   * If the opex is not thread-safe, some of them will corrupt each other's
   * network communication.
   */
  @Test
  public void testMultiThreaded() {
    int numThreads = 5;
    int numWritesPerThread = 50;

    OpexThread[] threads = new OpexThread[numThreads];

    for (int i = 0; i < numThreads; i++) {
      OpexThread ti = new OpexThread(i, numWritesPerThread);
      Log.debug("Starting thread " + i);
      ti.start();
      Log.debug("Thread " + i + " is running");
      threads[i] = ti;
    }
    for (int i = 0; i < numThreads; i++) {
      try {
        threads[i].join();
        Assert.assertEquals(numWritesPerThread, threads[i].count);
      } catch (InterruptedException e) {
        e.printStackTrace();
        Assert.fail("join with thread " + i + " was interrupted");
      }
    }
  }

  class OpexThread extends Thread {
    int times;
    int id;
    int count = 0;
    OpexThread(int id, int times) {
      this.id = id;
      this.times = times;
    }
    public void run() {
      try {
        for (int i = 0; i < this.times; i++) {
          byte[] key = (id + "-" + i).getBytes();
          byte[] value = Integer.toString(i).getBytes();
          Log.debug("Thread " + id + " writing #" + i);
          Write write = new Write(key, Operation.KV_COL, value);
          remote.commit(context, write);
          Log.debug("Thread " + id + " reading #" + i);
          Read read = new Read(key, Operation.KV_COL);
          Assert.assertArrayEquals(value,
              remote.execute(context, read).getValue().get(Operation.KV_COL));
          count++;
        }
      } catch (Exception e) {
        Assert.fail("Exception in thread " + id + ": " + e.getMessage());
      }
    }
  }

  // test that post increment enqueue works with remote opex
  @Test
  public void testIncrementPassThru() throws Exception {

    // we need to be sure that payloads are enabled
    OmidTransactionalOperationExecutor.DISABLE_QUEUE_PAYLOADS = false;

    byte [] row = Bytes.toBytes("r0w");
    byte [] column = Bytes.toBytes("col");
    byte [] queue = Bytes.toBytes("qu");
    byte [] data = Bytes.toBytes("data");
    byte [] val41 = Bytes.toBytes(41L);
    byte [] val42 = Bytes.toBytes(42L);
    String field = "field";

    // write a value to a column
    remote.commit(context, new Write(row, column, val41));
    // verify it's there
    Assert.assertArrayEquals(val41,
        remote.execute(context, new Read(row, column)).getValue().get(column));

    // increment operation for the column
    Increment increment = new Increment(row, column, 1L);

    // generate an enqueue payload referencing the increment
    Map<String,Long> map = Collections.singletonMap(field, increment.getId());
    byte[] payload = TupleMetaDataAnnotator.EnqueuePayload.write(map, data);
    QueueEnqueue enqueue = new QueueEnqueue(queue,payload);

    // make a batch of the increment and the enqueue and execute
    List<WriteOperation> batch = Lists.newArrayList(
        enqueue, (WriteOperation)increment);
    remote.commit(context, batch);

    // verify that the increment was performed
    Assert.assertArrayEquals(val42,
        remote.execute(context, new Read(row, column)).getValue().get(column));

    // dequeue the payload
    QueueConfig config = new QueueConfig(PartitionerType.FIFO, false);
    QueueConsumer consumer = new QueueConsumer(0, 1, 1, config);
    QueueDequeue dequeue = new QueueDequeue(queue, consumer, config);
    DequeueResult result = remote.execute(context, dequeue);
    assertTrue(result.isSuccess());
    assertFalse(result.isEmpty());

    // and verify that the incremented value is there
    TupleMetaDataAnnotator.DequeuePayload dequeuePayload =
        TupleMetaDataAnnotator.DequeuePayload.read(result.getValue());
    map = dequeuePayload.getValues();
    assertEquals(1, map.size());
    assertEquals(new Long(42), map.get(field));
    assertArrayEquals(data, dequeuePayload.getSerializedTuple());
  }

}

<|MERGE_RESOLUTION|>--- conflicted
+++ resolved
@@ -367,17 +367,11 @@
     remote.commit(context, write);
     write = new Write(keyD, kvcol, "0".getBytes());
     remote.commit(context, write);
+    QueueConfig config=new QueueConfig(PartitionerType.FIFO, true);
+    QueueConsumer consumer = new QueueConsumer(0, 1, 1, config);
     // insert two elements into a queue, and dequeue one to get an ack
     remote.commit(context, new QueueEnqueue(q, "0".getBytes()));
     remote.commit(context, new QueueEnqueue(q, "1".getBytes()));
-<<<<<<< HEAD
-    QueueConfig config=new QueueConfig(PartitionerType.FIFO, true);
-    QueueConsumer consumer = new QueueConsumer(0, 1, 1, config);
-=======
-    QueueConsumer consumer = new QueueConsumer(0, 1, 1);
-    QueueConfig config =
-        new QueueConfig(PartitionerType.RANDOM, true);
->>>>>>> aaaf32e2
     QueueDequeue dequeue = new QueueDequeue(q, consumer, config);
     DequeueResult dequeueResult = remote.execute(context, dequeue);
     Assert.assertNotNull(dequeueResult);
@@ -465,13 +459,8 @@
 
     // verify that all is gone
     Assert.assertTrue(remote.execute(context, new Read(a, kvcol)).isEmpty());
-<<<<<<< HEAD
     QueueConfig config = new QueueConfig(PartitionerType.FIFO, true);
     QueueConsumer consumer = new QueueConsumer(0, 1, 1, config);
-=======
-    QueueConsumer consumer = new QueueConsumer(0, 1, 1);
-    QueueConfig config = new QueueConfig(PartitionerType.RANDOM, true);
->>>>>>> aaaf32e2
     Assert.assertTrue(remote.execute(
         context, new QueueDequeue(q, consumer, config)).isEmpty());
     Assert.assertTrue(remote.execute(
