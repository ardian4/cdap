--- conflicted
+++ resolved
@@ -35,8 +35,6 @@
   @Override
   public void commit(OperationContext context, List<WriteOperation> writes)
     throws OperationException {
-<<<<<<< HEAD
-=======
     // do nothing
   }
 
@@ -74,62 +72,10 @@
   public void abort(OperationContext context,
                     Transaction transaction)
     throws OperationException {
->>>>>>> aaaf32e2
     // do nothing
   }
 
   @Override
-<<<<<<< HEAD
-  public Transaction startTransaction(OperationContext context)
-    throws OperationException {
-    return null;
-  }
-
-  @Override
-  public Transaction execute(OperationContext context,
-                             Transaction transaction,
-                             List<WriteOperation> writes)
-    throws OperationException {
-    commit(context, writes);
-    return null;
-  }
-
-  @Override
-  public void commit(OperationContext context,
-                     Transaction transaction)
-    throws OperationException {
-    // do nothing
-  }
-
-  @Override
-  public void commit(OperationContext context,
-                     Transaction transaction,
-                     List<WriteOperation> writes)
-    throws OperationException {
-    commit(context, writes);
-  }
-
-  @Override
-  public void abort(OperationContext context,
-                    Transaction transaction)
-    throws OperationException {
-    // do nothing
-  }
-
-  @Override
-  public OperationResult<Map<byte[], Long>> increment(OperationContext context, Increment increment)
-    throws OperationException {
-    // do nothing
-    return new OperationResult<Map<byte[], Long>>(StatusCode.KEY_NOT_FOUND);
-  }
-
-  @Override
-  public OperationResult<Map<byte[], Long>> increment(OperationContext context, Transaction transaction,
-                                                      Increment increment)
-    throws OperationException {
-    // do nothing
-    return new OperationResult<Map<byte[], Long>>(StatusCode.KEY_NOT_FOUND);
-=======
   public Map<byte[], Long> increment(OperationContext context, Increment increment)
     throws OperationException {
     // do nothing and return nothing
@@ -143,7 +89,6 @@
     throws OperationException {
     // do nothing and return nothing
     return Collections.EMPTY_MAP;
->>>>>>> aaaf32e2
   }
 
   @Override
@@ -180,12 +125,8 @@
 
   @Override
   public OperationResult<Map<byte[], byte[]>>
-<<<<<<< HEAD
-  execute(OperationContext context, Read read) throws OperationException {
-=======
   execute(OperationContext context, Read read)
     throws OperationException {
->>>>>>> aaaf32e2
     // return empty result, key not found
     return new OperationResult<Map<byte[], byte[]>>(StatusCode.KEY_NOT_FOUND);
   }
@@ -200,7 +141,7 @@
 
   @Override
   public OperationResult<List<byte[]>> execute(
-      OperationContext context, ReadAllKeys readKeys) {
+    OperationContext context, ReadAllKeys readKeys) {
     return new OperationResult<List<byte[]>>(StatusCode.KEY_NOT_FOUND);
 
   }
@@ -230,7 +171,7 @@
 
   @Override
   public void commit(OperationContext context, WriteOperation write)
-      throws OperationException {
+    throws OperationException {
     // do nothing
   }
 
