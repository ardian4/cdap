package com.continuuity.data.table;

import com.continuuity.api.data.OperationException;
import com.continuuity.common.conf.CConfiguration;
import com.continuuity.data.operation.executor.omid.TransactionOracle;
import com.continuuity.data.operation.ttqueue.TTQueueTable;
import com.continuuity.data.operation.ttqueue.TTQueueTableNewOnVCTable;
import com.continuuity.data.operation.ttqueue.TTQueueTableOnVCTable;
import com.google.inject.Inject;
import org.apache.hadoop.hbase.util.Bytes;

import java.util.concurrent.ConcurrentSkipListMap;

public abstract class SimpleOVCTableHandle implements OVCTableHandle {

  protected final ConcurrentSkipListMap<byte[], OrderedVersionedColumnarTable>
    openTables =
    new ConcurrentSkipListMap<byte[],OrderedVersionedColumnarTable>(
      Bytes.BYTES_COMPARATOR);

  protected final ConcurrentSkipListMap<byte[], TTQueueTable> queueTables =
<<<<<<< HEAD
    new ConcurrentSkipListMap<byte[],TTQueueTable>(
      Bytes.BYTES_COMPARATOR);
=======
      new ConcurrentSkipListMap<byte[],TTQueueTable>(
          Bytes.BYTES_COMPARATOR);

  protected final ConcurrentSkipListMap<byte[], TTQueueTable> streamTables =
      new ConcurrentSkipListMap<byte[],TTQueueTable>(
          Bytes.BYTES_COMPARATOR);
>>>>>>> 037e9c0c

  protected final ConcurrentSkipListMap<byte[], TTQueueTable> streamTables =
    new ConcurrentSkipListMap<byte[],TTQueueTable>(Bytes.BYTES_COMPARATOR);

  /**
   * This is the timestamp generator that we will use
   */
  @Inject
  protected TransactionOracle oracle;

  /**
   * A configuration object. Not currently used (for real)
   */
  private CConfiguration conf = new CConfiguration();

  @Override
  public OrderedVersionedColumnarTable getTable(byte[] tableName)
    throws OperationException {
    OrderedVersionedColumnarTable table = this.openTables.get(tableName);

    // we currently have an open table for this name
    if (table != null) return table;

    // the table is not open, but it may exist in the data fabric
    table = openTable(tableName);

    // we successfully opened the table
    if (table != null) return table;

    // table could not be opened, try to create it
    table = createNewTable(tableName);

    // some other thread may have created/found and added it already
    OrderedVersionedColumnarTable existing =
      this.openTables.putIfAbsent(tableName, table);

    return existing != null ? existing : table;
  }

  public static final byte [] queueOVCTable = Bytes.toBytes("queueOVCTable");
  public static final byte [] streamOVCTable = Bytes.toBytes("streamOVCTable");

  @Override
  public TTQueueTable getQueueTable(byte[] queueTableName)
    throws OperationException {
    TTQueueTable queueTable = this.queueTables.get(queueTableName);
    if (queueTable != null) return queueTable;
    OrderedVersionedColumnarTable table = getTable(queueOVCTable);

    queueTable = new TTQueueTableOnVCTable(table, oracle, conf);
//    queueTable = new TTQueueTableNewOnVCTable(table, oracle, conf);
    TTQueueTable existing = this.queueTables.putIfAbsent(
      queueTableName, queueTable);
    return existing != null ? existing : queueTable;
  }
  
  @Override
  public TTQueueTable getStreamTable(byte[] streamTableName)
<<<<<<< HEAD
    throws OperationException {
    TTQueueTable streamTable = this.streamTables.get(streamTableName);
    if (streamTable != null) return streamTable;
    OrderedVersionedColumnarTable table = getTable(streamOVCTable);

    streamTable = new TTQueueTableOnVCTable(table, oracle, conf);
    TTQueueTable existing = this.streamTables.putIfAbsent(
      streamTableName, streamTable);

=======
      throws OperationException {
    TTQueueTable streamTable = this.streamTables.get(streamTableName);
    if (streamTable != null) return streamTable;
    OrderedVersionedColumnarTable table = getTable(streamOVCTable);
    
    streamTable = new TTQueueTableOnVCTable(table, oracle, conf);
    TTQueueTable existing = this.streamTables.putIfAbsent(
        streamTableName, streamTable);
>>>>>>> 037e9c0c
    return existing != null ? existing : streamTable;
  }

  /**
   * attempts to create the table. If the table already exists, attempt
   * to open it instead.
   * @param tableName the name of the table
   * @return the new table
   * @throws OperationException if an operation fails
   */
  public abstract OrderedVersionedColumnarTable createNewTable(
    byte [] tableName) throws OperationException;

  /**
   * attempts to open an existing table.
   * @param tableName the name of the table
   * @return the table if successful, null otherwise
   * @throws OperationException
   */
  public abstract OrderedVersionedColumnarTable openTable(
    byte [] tableName) throws OperationException;

}<|MERGE_RESOLUTION|>--- conflicted
+++ resolved
@@ -14,22 +14,13 @@
 public abstract class SimpleOVCTableHandle implements OVCTableHandle {
 
   protected final ConcurrentSkipListMap<byte[], OrderedVersionedColumnarTable>
-    openTables =
-    new ConcurrentSkipListMap<byte[],OrderedVersionedColumnarTable>(
-      Bytes.BYTES_COMPARATOR);
+      openTables =
+        new ConcurrentSkipListMap<byte[],OrderedVersionedColumnarTable>(
+            Bytes.BYTES_COMPARATOR);
 
   protected final ConcurrentSkipListMap<byte[], TTQueueTable> queueTables =
-<<<<<<< HEAD
-    new ConcurrentSkipListMap<byte[],TTQueueTable>(
-      Bytes.BYTES_COMPARATOR);
-=======
       new ConcurrentSkipListMap<byte[],TTQueueTable>(
           Bytes.BYTES_COMPARATOR);
-
-  protected final ConcurrentSkipListMap<byte[], TTQueueTable> streamTables =
-      new ConcurrentSkipListMap<byte[],TTQueueTable>(
-          Bytes.BYTES_COMPARATOR);
->>>>>>> 037e9c0c
 
   protected final ConcurrentSkipListMap<byte[], TTQueueTable> streamTables =
     new ConcurrentSkipListMap<byte[],TTQueueTable>(Bytes.BYTES_COMPARATOR);
@@ -47,7 +38,7 @@
 
   @Override
   public OrderedVersionedColumnarTable getTable(byte[] tableName)
-    throws OperationException {
+      throws OperationException {
     OrderedVersionedColumnarTable table = this.openTables.get(tableName);
 
     // we currently have an open table for this name
@@ -64,7 +55,7 @@
 
     // some other thread may have created/found and added it already
     OrderedVersionedColumnarTable existing =
-      this.openTables.putIfAbsent(tableName, table);
+        this.openTables.putIfAbsent(tableName, table);
 
     return existing != null ? existing : table;
   }
@@ -74,40 +65,26 @@
 
   @Override
   public TTQueueTable getQueueTable(byte[] queueTableName)
-    throws OperationException {
+      throws OperationException {
     TTQueueTable queueTable = this.queueTables.get(queueTableName);
     if (queueTable != null) return queueTable;
     OrderedVersionedColumnarTable table = getTable(queueOVCTable);
 
     queueTable = new TTQueueTableOnVCTable(table, oracle, conf);
 //    queueTable = new TTQueueTableNewOnVCTable(table, oracle, conf);
-    TTQueueTable existing = this.queueTables.putIfAbsent(
-      queueTableName, queueTable);
+    TTQueueTable existing = this.queueTables.putIfAbsent(queueTableName, queueTable);
     return existing != null ? existing : queueTable;
   }
   
   @Override
   public TTQueueTable getStreamTable(byte[] streamTableName)
-<<<<<<< HEAD
     throws OperationException {
     TTQueueTable streamTable = this.streamTables.get(streamTableName);
     if (streamTable != null) return streamTable;
     OrderedVersionedColumnarTable table = getTable(streamOVCTable);
 
     streamTable = new TTQueueTableOnVCTable(table, oracle, conf);
-    TTQueueTable existing = this.streamTables.putIfAbsent(
-      streamTableName, streamTable);
-
-=======
-      throws OperationException {
-    TTQueueTable streamTable = this.streamTables.get(streamTableName);
-    if (streamTable != null) return streamTable;
-    OrderedVersionedColumnarTable table = getTable(streamOVCTable);
-    
-    streamTable = new TTQueueTableOnVCTable(table, oracle, conf);
-    TTQueueTable existing = this.streamTables.putIfAbsent(
-        streamTableName, streamTable);
->>>>>>> 037e9c0c
+    TTQueueTable existing = this.streamTables.putIfAbsent(streamTableName, streamTable);
     return existing != null ? existing : streamTable;
   }
 
@@ -119,7 +96,7 @@
    * @throws OperationException if an operation fails
    */
   public abstract OrderedVersionedColumnarTable createNewTable(
-    byte [] tableName) throws OperationException;
+      byte [] tableName) throws OperationException;
 
   /**
    * attempts to open an existing table.
@@ -128,6 +105,6 @@
    * @throws OperationException
    */
   public abstract OrderedVersionedColumnarTable openTable(
-    byte [] tableName) throws OperationException;
+      byte [] tableName) throws OperationException;
 
 }