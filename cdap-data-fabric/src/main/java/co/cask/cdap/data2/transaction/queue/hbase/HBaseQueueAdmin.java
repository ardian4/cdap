/*
 * Copyright © 2014-2016 Cask Data, Inc.
 *
 * Licensed under the Apache License, Version 2.0 (the "License"); you may not
 * use this file except in compliance with the License. You may obtain a copy of
 * the License at
 *
 * http://www.apache.org/licenses/LICENSE-2.0
 *
 * Unless required by applicable law or agreed to in writing, software
 * distributed under the License is distributed on an "AS IS" BASIS, WITHOUT
 * WARRANTIES OR CONDITIONS OF ANY KIND, either express or implied. See the
 * License for the specific language governing permissions and limitations under
 * the License.
 */

package co.cask.cdap.data2.transaction.queue.hbase;

import co.cask.cdap.api.common.Bytes;
import co.cask.cdap.api.dataset.DatasetAdmin;
import co.cask.cdap.api.dataset.DatasetManagementException;
import co.cask.cdap.api.dataset.DatasetProperties;
import co.cask.cdap.api.dataset.table.Row;
import co.cask.cdap.api.dataset.table.Scanner;
import co.cask.cdap.api.dataset.table.Table;
import co.cask.cdap.common.conf.CConfiguration;
import co.cask.cdap.common.namespace.AbstractNamespaceQueryClient;
import co.cask.cdap.common.namespace.NamespaceQueryAdmin;
import co.cask.cdap.common.queue.QueueName;
import co.cask.cdap.common.security.Impersonator;
import co.cask.cdap.data2.datafabric.dataset.DatasetsUtil;
import co.cask.cdap.data2.dataset2.DatasetFramework;
import co.cask.cdap.data2.dataset2.lib.hbase.AbstractHBaseDataSetAdmin;
import co.cask.cdap.data2.metadata.writer.ProgramContextAware;
import co.cask.cdap.data2.transaction.Transactions;
import co.cask.cdap.data2.transaction.queue.AbstractQueueAdmin;
import co.cask.cdap.data2.transaction.queue.QueueConfigurer;
import co.cask.cdap.data2.transaction.queue.QueueConstants;
import co.cask.cdap.data2.transaction.queue.QueueEntryRow;
import co.cask.cdap.data2.util.TableId;
import co.cask.cdap.data2.util.hbase.HBaseTableUtil;
import co.cask.cdap.data2.util.hbase.HTableDescriptorBuilder;
import co.cask.cdap.hbase.wd.AbstractRowKeyDistributor;
import co.cask.cdap.hbase.wd.RowKeyDistributorByHashPrefix;
import co.cask.cdap.proto.Id;
<<<<<<< HEAD
import co.cask.cdap.proto.id.DatasetId;
import co.cask.cdap.proto.id.FlowId;
=======
import co.cask.cdap.proto.NamespaceMeta;
>>>>>>> 2c5c8f51
import co.cask.cdap.proto.id.NamespaceId;
import co.cask.cdap.proto.id.NamespacedEntityId;
import co.cask.cdap.proto.id.ProgramRunId;
import com.google.common.base.Objects;
import com.google.common.base.Predicate;
import com.google.common.collect.ImmutableList;
import com.google.common.collect.ImmutableMap;
import com.google.common.collect.Lists;
import com.google.inject.Inject;
import com.google.inject.Singleton;
import org.apache.hadoop.conf.Configuration;
import org.apache.hadoop.hbase.Coprocessor;
import org.apache.hadoop.hbase.HColumnDescriptor;
import org.apache.hadoop.hbase.HTableDescriptor;
import org.apache.hadoop.hbase.client.HBaseAdmin;
import org.apache.hadoop.hbase.client.HTable;
import org.apache.tephra.TransactionAware;
import org.apache.tephra.TransactionExecutor;
import org.apache.tephra.TransactionExecutorFactory;
import org.apache.twill.filesystem.Location;
import org.apache.twill.filesystem.LocationFactory;
import org.slf4j.Logger;
import org.slf4j.LoggerFactory;

import java.io.IOException;
import java.net.URI;
import java.util.EnumSet;
import java.util.List;
import java.util.Map;
import java.util.Properties;
import java.util.Set;
import java.util.concurrent.Callable;

/**
 * admin for queues in hbase.
 */
@Singleton
public class HBaseQueueAdmin extends AbstractQueueAdmin implements ProgramContextAware {

  private static final Logger LOG = LoggerFactory.getLogger(HBaseQueueAdmin.class);

  /**
   * HBase table property for the number of bytes as the prefix of the queue entry row key.
   */
  public static final String PROPERTY_PREFIX_BYTES = "cdap.prefix.bytes";

  protected final HBaseTableUtil tableUtil;
  private final CConfiguration cConf;
  private final Configuration hConf;
  private final LocationFactory locationFactory;
  private final QueueConstants.QueueType type;
  private final TransactionExecutorFactory txExecutorFactory;
  private final DatasetFramework datasetFramework;
  private final NamespaceQueryAdmin namespaceQueryAdmin;
  private final Impersonator impersonator;

  @Inject
<<<<<<< HEAD
  HBaseQueueAdmin(Configuration hConf,
                  CConfiguration cConf,
                  LocationFactory locationFactory,
                  HBaseTableUtil tableUtil,
                  DatasetFramework datasetFramework,
                  TransactionExecutorFactory txExecutorFactory) {
=======
  public HBaseQueueAdmin(Configuration hConf,
                         CConfiguration cConf,
                         LocationFactory locationFactory,
                         HBaseTableUtil tableUtil,
                         DatasetFramework datasetFramework,
                         TransactionExecutorFactory txExecutorFactory,
                         NamespaceQueryAdmin namespaceQueryAdmin,
                         Impersonator impersonator) {
>>>>>>> 2c5c8f51
    this(hConf, cConf, locationFactory, tableUtil, datasetFramework, txExecutorFactory,
         QueueConstants.QueueType.SHARDED_QUEUE, namespaceQueryAdmin, impersonator);
  }

  protected HBaseQueueAdmin(Configuration hConf,
                            CConfiguration cConf,
                            LocationFactory locationFactory,
                            HBaseTableUtil tableUtil,
                            DatasetFramework datasetFramework,
                            TransactionExecutorFactory txExecutorFactory,
                            QueueConstants.QueueType type,
                            NamespaceQueryAdmin namespaceQueryAdmin,
                            Impersonator impersonator) {
    super(type);
    this.hConf = hConf;
    this.cConf = cConf;
    this.locationFactory = locationFactory;
    this.tableUtil = tableUtil;
    this.txExecutorFactory = txExecutorFactory;
    this.datasetFramework = datasetFramework;
    this.type = type;
    this.namespaceQueryAdmin = namespaceQueryAdmin;
    this.impersonator = impersonator;
  }

  @Override
  public void initContext(ProgramRunId run) {
    if (datasetFramework instanceof ProgramContextAware) {
      ((ProgramContextAware) datasetFramework).initContext(run);
    }
  }

  @Override
  public void initContext(ProgramRunId run, NamespacedEntityId componentId) {
    if (datasetFramework instanceof ProgramContextAware) {
      ((ProgramContextAware) datasetFramework).initContext(run, componentId);
    }
  }

  public static String getConfigTableName() {
    return QueueConstants.STATE_STORE_NAME + "." + HBaseQueueDatasetModule.STATE_STORE_EMBEDDED_TABLE_NAME;
  }

  /**
   * This determines whether truncating a queue is supported (by truncating the queue's table).
   */
  public boolean doTruncateTable(@SuppressWarnings("unused") QueueName queueName) {
    // yes, this will truncate all queues of the flow. But it rarely makes sense to clear a single queue.
    // todo: introduce a method truncateAllFor(flow) or similar, and set this to false
    return true;
  }

  @Override
  public boolean exists(QueueName queueName) throws Exception {
    try (HBaseAdmin admin = new HBaseAdmin(hConf)) {
      return tableUtil.tableExists(admin, getDataTableId(queueName)) &&
        datasetFramework.hasInstance(getStateStoreId(queueName.getFirstComponent()));
    }
  }

  @Override
  public void create(QueueName queueName) throws IOException {
    create(queueName, new Properties());
  }

  @Override
  public void create(QueueName queueName, Properties properties) throws IOException {
    // Queue Config needs to be on separate table, otherwise disabling the queue table would makes queue config
    // not accessible by the queue region coprocessor for doing eviction.

    // Create the config table first so that in case the queue table coprocessor runs, it can access the config table.
    createStateStoreDataset(queueName.getFirstComponent());

    TableId tableId = getDataTableId(queueName);
    try (QueueDatasetAdmin dsAdmin = new QueueDatasetAdmin(tableId, hConf, cConf, tableUtil, properties)) {
      dsAdmin.create();
    }
  }

  @Override
  public void truncate(QueueName queueName) throws Exception {
    // all queues for one flow are stored in same table, and we would clear all of them. this makes it optional.
    if (doTruncateTable(queueName)) {
      truncate(getDataTableId(queueName));
      // If delete of state failed, the residue states won't affect the new queue created with the same name in future,
      // since states are recording the startRow, which has transaction info inside.
      deleteConsumerStates(queueName);
    } else {
      LOG.warn("truncate({}) on HBase queue table has no effect.", queueName);
    }
  }

  @Override
  public void clearAllForFlow(FlowId flowId) throws Exception {
    // all queues for a flow are in one table
    truncate(getDataTableId(flowId));
    // we also have to delete the config for these queues
    deleteFlowConfigs(flowId);
  }

  @Override
  public QueueConfigurer getQueueConfigurer(QueueName queueName) throws Exception {
    if (!exists(queueName)) {
      create(queueName);
    }
    return getConsumerStateStore(queueName);
  }

  @Override
  public void dropAllForFlow(FlowId flowId) throws Exception {
    // all queues for a flow are in one table
    drop(getDataTableId(flowId));
    // we also have to delete the config for these queues
    deleteFlowConfigs(flowId);
  }

  @Override
  public void upgrade() throws Exception {
    // For each queue config table and queue data table in each namespace, perform an upgrade
    for (final NamespaceMeta namespaceMeta : namespaceQueryAdmin.list()) {
      impersonator.doAs(namespaceMeta, new Callable<Void>() {
        @Override
        public Void call() throws Exception {
          upgradeQueues(namespaceMeta);
          return null;
        }
      });
    }
  }

  private void upgradeQueues(NamespaceMeta namespaceMeta) throws Exception {
    try (HBaseAdmin admin = new HBaseAdmin(hConf)) {
      String hbaseNamespace = tableUtil.getHBaseNamespace(namespaceMeta);
      List<TableId> tableIds = tableUtil.listTablesInNamespace(admin, hbaseNamespace);
      List<TableId> stateStoreTableIds = Lists.newArrayList();

      for (TableId tableId : tableIds) {
        // It's important to skip config table enabled.
        if (isDataTable(tableId)) {
          LOG.info("Upgrading queue table: {}", tableId);
          Properties properties = new Properties();
          HTableDescriptor desc = tableUtil.getHTableDescriptor(admin, tableId);
          if (desc.getValue(HBaseQueueAdmin.PROPERTY_PREFIX_BYTES) == null) {
            // It's the old queue table. Set the property prefix bytes to SALT_BYTES
            properties.setProperty(HBaseQueueAdmin.PROPERTY_PREFIX_BYTES,
                                   Integer.toString(SaltedHBaseQueueStrategy.SALT_BYTES));
          }
          upgrade(tableId, properties);
          LOG.info("Upgraded queue table: {}", tableId);
        } else if (isStateStoreTable(tableId)) {
          stateStoreTableIds.add(tableId);
        }
      }

      // Upgrade of state store table
      for (TableId tableId : stateStoreTableIds) {
        LOG.info("Upgrading queue state store: {}", tableId);
<<<<<<< HEAD
        String cdapNamespace = reverseHBaseNamespace.get(tableId.getNamespace());
        DatasetId stateStoreId = createStateStoreDataset(cdapNamespace);
=======
        Id.DatasetInstance stateStoreId = createStateStoreDataset(namespaceMeta.getName());
>>>>>>> 2c5c8f51
        DatasetAdmin datasetAdmin = datasetFramework.getAdmin(stateStoreId, null);
        if (datasetAdmin == null) {
          LOG.error("No dataset admin available for {}", stateStoreId);
          continue;
        }
        datasetAdmin.upgrade();
        LOG.info("Upgraded queue state store: {}", tableId);
      }
    }
  }

  QueueConstants.QueueType getType() {
    return type;
  }

  public HBaseConsumerStateStore getConsumerStateStore(QueueName queueName) throws Exception {
    DatasetId stateStoreId = getStateStoreId(queueName.getFirstComponent());
    Map<String, String> args = ImmutableMap.of(HBaseQueueDatasetModule.PROPERTY_QUEUE_NAME, queueName.toString());
    HBaseConsumerStateStore stateStore = datasetFramework.getDataset(stateStoreId, args, null);
    if (stateStore == null) {
      throw new IllegalStateException("Consumer state store not exists for " + queueName);
    }
    return stateStore;
  }

  private DatasetId getStateStoreId(String namespaceId) {
    return new DatasetId(namespaceId, QueueConstants.STATE_STORE_NAME);
  }

  private DatasetId createStateStoreDataset(String namespace) throws IOException {
    try {
      DatasetId stateStoreId = getStateStoreId(namespace);
      DatasetProperties configProperties = DatasetProperties.builder()
        .add(Table.PROPERTY_COLUMN_FAMILY, Bytes.toString(QueueEntryRow.COLUMN_FAMILY))
        .build();
      DatasetsUtil.createIfNotExists(datasetFramework, stateStoreId,
                                     HBaseQueueDatasetModule.STATE_STORE_TYPE_NAME, configProperties);
      return stateStoreId;
    } catch (DatasetManagementException e) {
      throw new IOException(e);
    }
  }

  private void truncate(TableId tableId) throws IOException {
    try (HBaseAdmin admin = new HBaseAdmin(hConf)) {
      if (tableUtil.tableExists(admin, tableId)) {
        tableUtil.truncateTable(admin, tableId);
      }
    }
  }

  private void drop(TableId tableId) throws IOException {
    try (HBaseAdmin admin = new HBaseAdmin(hConf)) {
      if (tableUtil.tableExists(admin, tableId)) {
        tableUtil.dropTable(admin, tableId);
      }
    }
  }

  /**
   * Deletes all consumer states associated with the given queue.
   */
  private void deleteConsumerStates(QueueName queueName) throws Exception {
    DatasetId id = getStateStoreId(queueName.getFirstComponent());
    if (!datasetFramework.hasInstance(id)) {
      return;
    }
    try (HBaseConsumerStateStore stateStore = getConsumerStateStore(queueName)) {
      Transactions.createTransactionExecutor(txExecutorFactory, stateStore)
        .execute(new TransactionExecutor.Subroutine() {
        @Override
        public void apply() throws Exception {
          stateStore.clear();
        }
      });
    }
  }

  private void deleteFlowConfigs(FlowId flowId) throws Exception {
    // It's a bit hacky here since we know how the HBaseConsumerStateStore works.
    // Maybe we need another Dataset set that works across all queues.
    final QueueName prefixName = QueueName.from(URI.create(QueueName.prefixForFlow(flowId)));

    DatasetId stateStoreId = getStateStoreId(flowId.getNamespace());
    Map<String, String> args = ImmutableMap.of(HBaseQueueDatasetModule.PROPERTY_QUEUE_NAME, prefixName.toString());
    HBaseConsumerStateStore stateStore = datasetFramework.getDataset(stateStoreId, args, null);
    if (stateStore == null) {
      // If the state store doesn't exists, meaning there is no queue, hence nothing to do.
      return;
    }

    try {
      final Table table = stateStore.getInternalTable();
      Transactions.createTransactionExecutor(txExecutorFactory, (TransactionAware) table)
        .execute(new TransactionExecutor.Subroutine() {
          @Override
          public void apply() throws Exception {
            // Prefix name is "/" terminated ("queue:///namespace/app/flow/"), hence the scan is unique for the flow
            byte[] startRow = Bytes.toBytes(prefixName.toString());
            try (Scanner scanner = table.scan(startRow, Bytes.stopKeyForPrefix(startRow))) {
              Row row = scanner.next();
              while (row != null) {
                table.delete(row.getRow());
                row = scanner.next();
              }
            }
          }
        });
    } finally {
      stateStore.close();
    }
  }

  /**
   * @return coprocessors to set for the {@link HTable}
   */
  protected List<? extends Class<? extends Coprocessor>> getCoprocessors() {
    return ImmutableList.of(tableUtil.getQueueRegionObserverClassForVersion(),
                            tableUtil.getDequeueScanObserverClassForVersion());
  }

  @Override
  public void dropAllInNamespace(NamespaceId namespaceId) throws Exception {
    Set<QueueConstants.QueueType> queueTypes = EnumSet.of(QueueConstants.QueueType.QUEUE,
                                                          QueueConstants.QueueType.SHARDED_QUEUE);

    try (HBaseAdmin admin = new HBaseAdmin(hConf)) {
      for (QueueConstants.QueueType queueType : queueTypes) {
        // Note: The trailing "." is crucial, since otherwise nsId could match nsId1, nsIdx etc
        // It's important to keep config table enabled while disabling and dropping  queue tables.
        final String queueTableNamePrefix = String.format("%s.%s.", NamespaceId.SYSTEM.getNamespace(), queueType);
        final String hbaseNamespace = tableUtil.getHBaseNamespace(namespaceId);
        final TableId configTableId = TableId.from(hbaseNamespace, getConfigTableName());
        tableUtil.deleteAllInNamespace(admin, hbaseNamespace, new Predicate<TableId>() {
          @Override
          public boolean apply(TableId tableId) {
            // It's a bit hacky here since we know how the Dataset System names tables
            return (tableId.getTableName().startsWith(queueTableNamePrefix)) && !tableId.equals(configTableId);
          }
        });
      }
    }

    // Delete the state store in the namespace
    DatasetId id = getStateStoreId(namespaceId.getEntityName());
    if (datasetFramework.hasInstance(id)) {
      datasetFramework.deleteInstance(id);
    }
  }

  public TableId getDataTableId(FlowId flowId) throws IOException {
    return getDataTableId(flowId, type);
  }

  public TableId getDataTableId(QueueName queueName) throws IOException {
    return getDataTableId(queueName, type);
  }

  public TableId getDataTableId(QueueName queueName, QueueConstants.QueueType queueType) throws IOException {
    if (!queueName.isQueue()) {
      throw new IllegalArgumentException("'" + queueName + "' is not a valid name for a queue.");
    }
    return getDataTableId(new FlowId(queueName.getFirstComponent(),
                                     queueName.getSecondComponent(),
                                     queueName.getThirdComponent()),
                          queueType);
  }

  public TableId getDataTableId(FlowId flowId, QueueConstants.QueueType queueType) throws IOException {
    String tableName = String.format("%s.%s.%s.%s", NamespaceId.SYSTEM.getNamespace(), queueType,
                                     flowId.getApplication(), flowId.getEntityName());
    return tableUtil.createHTableId(new NamespaceId(flowId.getNamespace()), tableName);
  }

  private void upgrade(TableId tableId, Properties properties) throws Exception {
    try (AbstractHBaseDataSetAdmin dsAdmin = new QueueDatasetAdmin(tableId, hConf, cConf, tableUtil, properties)) {
      dsAdmin.upgrade();
    }
  }

  /**
   * @param tableId TableId being checked
   * @return true if the given table is the actual table for the queue (opposed to the config table for the queue
   * or tables for things other than queues).
   */
  private boolean isDataTable(TableId tableId) {
    // checks if table is constructed by getDataTableName
    String tableName = tableId.getTableName();
    if (tableName.split("\\.").length <= 3) {
      return false;
    }

    Set<QueueConstants.QueueType> queueTypes = EnumSet.of(QueueConstants.QueueType.QUEUE,
                                                          QueueConstants.QueueType.SHARDED_QUEUE);
    for (QueueConstants.QueueType queueType : queueTypes) {
      String prefix = NamespaceId.SYSTEM.getNamespace() + "." + queueType.toString();
      if (tableName.startsWith(prefix)) {
        return true;
      }
    }
    return false;
  }

  private boolean isStateStoreTable(TableId tableId) {
    return tableId.getTableName().equals(getConfigTableName());
  }

  // only used for create & upgrade of data table
  private final class QueueDatasetAdmin extends AbstractHBaseDataSetAdmin {
    private final Properties properties;

    private QueueDatasetAdmin(TableId tableId, Configuration hConf, CConfiguration cConf,
                              HBaseTableUtil tableUtil, Properties properties) {
      super(tableId, hConf, cConf, tableUtil);
      this.properties = properties;
    }

    @Override
    protected CoprocessorJar createCoprocessorJar() throws IOException {
      List<? extends Class<? extends Coprocessor>> coprocessors = getCoprocessors();
      if (coprocessors.isEmpty()) {
        return CoprocessorJar.EMPTY;
      }

      Location jarDir = locationFactory.create(cConf.get(QueueConstants.ConfigKeys.QUEUE_TABLE_COPROCESSOR_DIR,
                                                         QueueConstants.DEFAULT_QUEUE_TABLE_COPROCESSOR_DIR));
      Location jarFile = HBaseTableUtil.createCoProcessorJar(type.toString(), jarDir, coprocessors);
      return new CoprocessorJar(coprocessors, jarFile);
    }

    @Override
    protected boolean needsUpdate(HTableDescriptor tableDescriptor) {
      boolean updated = false;
      HColumnDescriptor columnDescriptor = tableDescriptor.getFamily(QueueEntryRow.COLUMN_FAMILY);
      if (columnDescriptor.getMaxVersions() != 1) {
        columnDescriptor.setMaxVersions(1);
        updated = true;
      }
      for (String key : properties.stringPropertyNames()) {
        String oldValue = tableDescriptor.getValue(key);
        String newValue = properties.getProperty(key);
        if (!Objects.equal(oldValue, newValue)) {
          tableDescriptor.setValue(key, newValue);
          updated = true;
        }
      }
      return updated;
    }

    @Override
    public void create() throws IOException {
      // Create the queue table
      HTableDescriptorBuilder htd = tableUtil.buildHTableDescriptor(tableId);
      for (String key : properties.stringPropertyNames()) {
        htd.setValue(key, properties.getProperty(key));
      }

      HColumnDescriptor hcd = new HColumnDescriptor(QueueEntryRow.COLUMN_FAMILY);
      hcd.setMaxVersions(1);
      htd.addFamily(hcd);

      // Add coprocessors
      CoprocessorJar coprocessorJar = createCoprocessorJar();
      for (Class<? extends Coprocessor> coprocessor : coprocessorJar.getCoprocessors()) {
        addCoprocessor(htd, coprocessor, coprocessorJar.getJarLocation(), coprocessorJar.getPriority(coprocessor));
      }

      // Create queue table with splits. The distributor bucket size is the same as splits.
      int splits = cConf.getInt(QueueConstants.ConfigKeys.QUEUE_TABLE_PRESPLITS);
      AbstractRowKeyDistributor distributor = new RowKeyDistributorByHashPrefix(
        new RowKeyDistributorByHashPrefix.OneByteSimpleHash(splits));

      byte[][] splitKeys = HBaseTableUtil.getSplitKeys(splits, splits, distributor);
      htd.setValue(QueueConstants.DISTRIBUTOR_BUCKETS, Integer.toString(splits));
      createQueueTable(tableId, htd, splitKeys);
    }

    private void createQueueTable(TableId tableId, HTableDescriptorBuilder htd, byte[][] splitKeys)
      throws IOException {
      int prefixBytes = (type == QueueConstants.QueueType.SHARDED_QUEUE) ? ShardedHBaseQueueStrategy.PREFIX_BYTES
                                                                         : SaltedHBaseQueueStrategy.SALT_BYTES;
      htd.setValue(HBaseQueueAdmin.PROPERTY_PREFIX_BYTES, Integer.toString(prefixBytes));
      LOG.info("Create queue table with prefix bytes {}", htd.getValue(HBaseQueueAdmin.PROPERTY_PREFIX_BYTES));

      try (HBaseAdmin admin = new HBaseAdmin(hConf)) {
        tableUtil.createTableIfNotExists(admin, tableId, htd.build(), splitKeys);
      }
    }
  }
}<|MERGE_RESOLUTION|>--- conflicted
+++ resolved
@@ -43,12 +43,9 @@
 import co.cask.cdap.hbase.wd.AbstractRowKeyDistributor;
 import co.cask.cdap.hbase.wd.RowKeyDistributorByHashPrefix;
 import co.cask.cdap.proto.Id;
-<<<<<<< HEAD
 import co.cask.cdap.proto.id.DatasetId;
 import co.cask.cdap.proto.id.FlowId;
-=======
 import co.cask.cdap.proto.NamespaceMeta;
->>>>>>> 2c5c8f51
 import co.cask.cdap.proto.id.NamespaceId;
 import co.cask.cdap.proto.id.NamespacedEntityId;
 import co.cask.cdap.proto.id.ProgramRunId;
@@ -106,14 +103,6 @@
   private final Impersonator impersonator;
 
   @Inject
-<<<<<<< HEAD
-  HBaseQueueAdmin(Configuration hConf,
-                  CConfiguration cConf,
-                  LocationFactory locationFactory,
-                  HBaseTableUtil tableUtil,
-                  DatasetFramework datasetFramework,
-                  TransactionExecutorFactory txExecutorFactory) {
-=======
   public HBaseQueueAdmin(Configuration hConf,
                          CConfiguration cConf,
                          LocationFactory locationFactory,
@@ -122,7 +111,7 @@
                          TransactionExecutorFactory txExecutorFactory,
                          NamespaceQueryAdmin namespaceQueryAdmin,
                          Impersonator impersonator) {
->>>>>>> 2c5c8f51
+
     this(hConf, cConf, locationFactory, tableUtil, datasetFramework, txExecutorFactory,
          QueueConstants.QueueType.SHARDED_QUEUE, namespaceQueryAdmin, impersonator);
   }
@@ -280,12 +269,7 @@
       // Upgrade of state store table
       for (TableId tableId : stateStoreTableIds) {
         LOG.info("Upgrading queue state store: {}", tableId);
-<<<<<<< HEAD
-        String cdapNamespace = reverseHBaseNamespace.get(tableId.getNamespace());
-        DatasetId stateStoreId = createStateStoreDataset(cdapNamespace);
-=======
-        Id.DatasetInstance stateStoreId = createStateStoreDataset(namespaceMeta.getName());
->>>>>>> 2c5c8f51
+        DatasetId stateStoreId = createStateStoreDataset(namespaceMeta.getName());
         DatasetAdmin datasetAdmin = datasetFramework.getAdmin(stateStoreId, null);
         if (datasetAdmin == null) {
           LOG.error("No dataset admin available for {}", stateStoreId);
