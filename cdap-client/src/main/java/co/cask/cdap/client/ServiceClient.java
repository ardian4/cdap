/*
 * Copyright © 2014 Cask Data, Inc.
 *
 * Licensed under the Apache License, Version 2.0 (the "License"); you may not
 * use this file except in compliance with the License. You may obtain a copy of
 * the License at
 *
 * http://www.apache.org/licenses/LICENSE-2.0
 *
 * Unless required by applicable law or agreed to in writing, software
 * distributed under the License is distributed on an "AS IS" BASIS, WITHOUT
 * WARRANTIES OR CONDITIONS OF ANY KIND, either express or implied. See the
 * License for the specific language governing permissions and limitations under
 * the License.
 */

package co.cask.cdap.client;

import co.cask.cdap.api.annotation.Beta;
import co.cask.cdap.api.service.Service;
import co.cask.cdap.api.service.ServiceSpecification;
import co.cask.cdap.api.service.http.HttpServiceHandlerSpecification;
import co.cask.cdap.api.service.http.ServiceHttpEndpoint;
import co.cask.cdap.client.config.ClientConfig;
import co.cask.cdap.client.util.RESTClient;
import co.cask.cdap.common.NotFoundException;
import co.cask.cdap.common.ServiceUnavailableException;
import co.cask.cdap.common.UnauthenticatedException;
import co.cask.cdap.proto.Id;
import co.cask.cdap.proto.id.NamespaceId;
import co.cask.cdap.proto.id.ProgramId;
import co.cask.cdap.proto.id.ServiceId;
import co.cask.cdap.security.spi.authorization.UnauthorizedException;
import co.cask.common.http.HttpMethod;
import co.cask.common.http.HttpRequest;
import co.cask.common.http.HttpResponse;
import co.cask.common.http.ObjectResponse;
import com.google.common.collect.ImmutableList;
import com.google.common.reflect.TypeToken;
import com.google.gson.Gson;

import java.io.IOException;
import java.lang.reflect.Type;
import java.net.HttpURLConnection;
import java.net.MalformedURLException;
import java.net.URL;
import java.util.List;
import java.util.Map;
import javax.inject.Inject;

/**
 * Provides ways to interact with CDAP User Services.
 */
@Beta
public class ServiceClient {

  private static final Gson GSON = new Gson();
  private static final Type MAP_STRING_INTEGER_TYPE = new TypeToken<Map<String, Integer>>() { }.getType();
  private final RESTClient restClient;
  private final ClientConfig config;

  @Inject
  public ServiceClient(ClientConfig config, RESTClient restClient) {
    this.config = config;
    this.restClient = restClient;
  }

  public ServiceClient(ClientConfig config) {
    this(config, new RESTClient(config));
  }

  /**
   * Gets a {@link ServiceSpecification} for a {@link Service}.
   *
   * @param service ID of the service
   * @return {@link ServiceSpecification} representing the service
   * @throws IOException if a network error occurred
   * @throws UnauthenticatedException if the request is not authorized successfully in the gateway server
   * @throws NotFoundException if the app or service could not be found
   * @deprecated since 4.0.0. Please use {@link #get(ProgramId)} instead
   */
  @Deprecated
  public ServiceSpecification get(Id.Service service)
    throws IOException, UnauthenticatedException, NotFoundException, UnauthorizedException {
    return get(service.toEntityId());
  }

  /**
   * Gets a {@link ServiceSpecification} for a {@link Service}.
   *
   * @param service ID of the service
   * @return {@link ServiceSpecification} representing the service
   * @throws IOException if a network error occurred
   * @throws UnauthenticatedException if the request is not authorized successfully in the gateway server
   * @throws NotFoundException if the app or service could not be found
   */
  public ServiceSpecification get(ProgramId service)
    throws IOException, UnauthenticatedException, NotFoundException, UnauthorizedException {

    URL url = config.resolveNamespacedURLV3(service.getNamespaceId(),
                                            String.format("apps/%s/versions/%s/services/%s", service.getApplication(),
                                                          service.getVersion(), service.getProgram()));
    HttpResponse response = restClient.execute(HttpMethod.GET, url, config.getAccessToken(),
                                               HttpURLConnection.HTTP_NOT_FOUND);

    if (response.getResponseCode() == HttpURLConnection.HTTP_NOT_FOUND) {
      throw new NotFoundException(service);
    }
    return ObjectResponse.fromJsonBody(response, ServiceSpecification.class).getResponseObject();
  }

  /**
   * Gets a list of {@link ServiceHttpEndpoint} that a {@link Service} exposes.
   *
   * @param service ID of the service
   * @return A list of {@link ServiceHttpEndpoint}
   * @throws IOException if a network error occurred
   * @throws UnauthenticatedException if the request is not authorized successfully in the gateway server
   * @throws NotFoundException if the app or service could not be found
   * @deprecated since 4.0.0. Please use {@link #getEndpoints(ServiceId)} instead
   */
  @Deprecated
  public List<ServiceHttpEndpoint> getEndpoints(Id.Service service)
    throws IOException, UnauthenticatedException, NotFoundException, UnauthorizedException {
    return getEndpoints(service.toEntityId());
  }

  /**
   * Gets a list of {@link ServiceHttpEndpoint} that a {@link Service} exposes.
   *
   * @param service ID of the service
   * @return A list of {@link ServiceHttpEndpoint}
   * @throws IOException if a network error occurred
   * @throws UnauthenticatedException if the request is not authorized successfully in the gateway server
   * @throws NotFoundException if the app or service could not be found
   */
  public List<ServiceHttpEndpoint> getEndpoints(ServiceId service)
    throws IOException, UnauthenticatedException, NotFoundException, UnauthorizedException {

    ServiceSpecification specification = get(service);
    ImmutableList.Builder<ServiceHttpEndpoint> builder = new ImmutableList.Builder<>();
    for (HttpServiceHandlerSpecification handlerSpecification : specification.getHandlers().values()) {
      builder.addAll(handlerSpecification.getEndpoints());
    }
    return builder.build();
  }

  /**
   * Checks whether the {@link Service} is active. Returns without throwing any exception if it is active.
   *
   * @param service ID of the service
   * @throws IOException if a network error occurred
   * @throws UnauthenticatedException if the request is not authorized successfully in the gateway server
   * @throws NotFoundException if the app or service could not be found
<<<<<<< HEAD
   * @throws ServiceUnavailableException if the service has started but is not available right now
   * @deprecated since 4.0.0. Please use {@link #getAvailability(ServiceId)} instead
   */
  @Deprecated
  public String getAvailability(Id.Service service) throws IOException, UnauthenticatedException, NotFoundException,
=======
   * @throws ServiceUnavailableException if the service is not available
   */
  public void checkAvailability(Id.Service service) throws IOException, UnauthenticatedException, NotFoundException,
>>>>>>> 4ffb5be3
    ServiceUnavailableException, UnauthorizedException {
    return getAvailability(service.toEntityId());
  }

  /**
   * Checks whether the {@link Service} is active.
   *
   * @param service ID of the service
   * @return 'Active' message when service is active
   * @throws IOException if a network error occurred
   * @throws UnauthenticatedException if the request is not authorized successfully in the gateway server
   * @throws NotFoundException if the app or service could not be found
   * @throws ServiceUnavailableException if the service has started but is not available right now
   */
  public String getAvailability(ServiceId service) throws IOException, UnauthenticatedException, NotFoundException,
    ServiceUnavailableException, UnauthorizedException {
    URL url = config.resolveNamespacedURLV3(service.getNamespaceId(),
                                            String.format("apps/%s/versions/%s/services/%s/available",
                                                          service.getApplication(), service.getVersion(),
                                                          service.getProgram()));
    HttpResponse response = restClient.execute(HttpMethod.GET, url, config.getAccessToken(),
                                               HttpURLConnection.HTTP_NOT_FOUND, HttpURLConnection.HTTP_BAD_REQUEST,
                                               HttpURLConnection.HTTP_UNAVAILABLE);
    if (response.getResponseCode() == HttpURLConnection.HTTP_NOT_FOUND) {
      throw new NotFoundException(service);
    }

    if (response.getResponseCode() == HttpURLConnection.HTTP_UNAVAILABLE) {
      throw new ServiceUnavailableException(service.getProgram());
    }
  }

  /**
   * Gets a {@link URL} to call methods for a {@link Service}.
   *
   * @param service ID of the service
   * @return a URL to call methods of the service
   * @throws NotFoundException @throws NotFoundException if the app or service could not be found
   * @throws IOException if a network error occurred
   * @throws UnauthenticatedException if the request is not authorized successfully in the gateway server
   * @deprecated since 4.0.0. Please use {@link #getServiceURL(ProgramId)}  instead
   */
  @Deprecated
  public URL getServiceURL(Id.Service service)
    throws NotFoundException, IOException, UnauthenticatedException, UnauthorizedException {
    return getServiceURL(service.toEntityId());
  }

  public URL getServiceURL(ProgramId service)
    throws NotFoundException, IOException, UnauthenticatedException, UnauthorizedException {
    // Make sure the service actually exists
    get(service);
    return config.resolveNamespacedURLV3(service.getNamespaceId(),
                                         String.format("apps/%s/versions/%s/services/%s/methods/",
                                                       service.getApplication(), service.getVersion(),
                                                       service.getProgram()));
  }

  /**
   * Gets RouteConfig of a service with versions.
   *
   * @param namespace the namespace of the service
   * @param appName the name of the application containing the service,
   *                can be obtained by ApplicationId.getApplication()
   * @param serviceName the service name, can be obtained by ProgramId.getProgram() or ServiceId.getProgram()
   * @return a Map of {@link String} application version
   * and {@link Integer} percentage of traffic routed to the version.
   */
  public Map<String, Integer> getRouteConfig(NamespaceId namespace, String appName, String serviceName)
    throws UnauthorizedException, IOException, UnauthenticatedException {
    URL url = buildRouteConfigUrl(namespace, appName, serviceName);
    HttpResponse response = restClient.execute(HttpMethod.GET, url, config.getAccessToken());
    return ObjectResponse.<Map<String, Integer>>fromJsonBody(response, MAP_STRING_INTEGER_TYPE).getResponseObject();
  }

  /**
   * Stores RouteConfig a service with versions.
   *
   * @param namespace the namespace of the service
   * @param appName the name of the application containing the service,
   *                can be obtained by ApplicationId.getApplication()
   * @param serviceName the service name, can be obtained by ProgramId.getProgram() or ServiceId.getProgram()
   * @param routeConfig a Map of {@link String} application version and {@link Integer} percentage of
   *                    traffic routed to the version.
   */
  public void storeRouteConfig(NamespaceId namespace, String appName, String serviceName,
                               Map<String, Integer> routeConfig)
    throws IOException, UnauthorizedException, UnauthenticatedException {
    URL url = buildRouteConfigUrl(namespace, appName, serviceName);
    HttpRequest request = HttpRequest.put(url)
      .withBody(GSON.toJson(routeConfig, MAP_STRING_INTEGER_TYPE)).build();
    restClient.upload(request, config.getAccessToken());
  }

  /**
   * Deletes RouteConfig of an application.
   *
   * @param namespace the namespace of the service
   * @param appName the name of the application containing the service,
   *                can be obtained by ApplicationId.getApplication()
   * @param serviceName the service name, can be obtained by ProgramId.getProgram() or ServiceId.getProgram()
   */
  public void deleteRouteConfig(NamespaceId namespace, String appName, String serviceName)
    throws IOException, UnauthorizedException, UnauthenticatedException {
    URL url = buildRouteConfigUrl(namespace, appName, serviceName);
    restClient.execute(HttpMethod.DELETE, url, config.getAccessToken());
  }

  /**
   * Calls the non-versioned service endpoint for a given method and get routed to a specific version by the Router
   *
   * @param namespace the namespace of the service
   * @param appName the name of the application containing the service,
   *                can be obtained by ApplicationId.getApplication()
   * @param serviceName the service name, can be obtained by ProgramId.getProgram() or ServiceId.getProgram()
   * @param methodPath the path specifying only the method
   *
   * @return {@link HttpResponse} from the service method
   */
  public HttpResponse callServiceMethod(NamespaceId namespace, String appName, String serviceName, String methodPath)
    throws IOException, UnauthorizedException, UnauthenticatedException {
    String path = String.format("apps/%s/services/%s/methods/%s", appName, serviceName, methodPath);
    URL url = config.resolveNamespacedURLV3(namespace, path);
    return restClient.execute(HttpMethod.GET, url, config.getAccessToken());
  }

  /**
   * Constructs URL to reach RouteConfig REST API endpoints.
   *
   * @param namespace the namespace of the service
   * @param appName the name of the application containing the service,
   *                can be obtained by ApplicationId.getApplication()
   * @param serviceName the service name, can be obtained by ProgramId.getProgram() or ServiceId.getProgram()
   */
  private URL buildRouteConfigUrl(NamespaceId namespace, String appName, String serviceName)
    throws MalformedURLException {
    String path = String.format("apps/%s/services/%s/routeconfig", appName, serviceName);
    return config.resolveNamespacedURLV3(namespace, path);
  }
}<|MERGE_RESOLUTION|>--- conflicted
+++ resolved
@@ -152,32 +152,25 @@
    * @throws IOException if a network error occurred
    * @throws UnauthenticatedException if the request is not authorized successfully in the gateway server
    * @throws NotFoundException if the app or service could not be found
-<<<<<<< HEAD
-   * @throws ServiceUnavailableException if the service has started but is not available right now
-   * @deprecated since 4.0.0. Please use {@link #getAvailability(ServiceId)} instead
-   */
-  @Deprecated
-  public String getAvailability(Id.Service service) throws IOException, UnauthenticatedException, NotFoundException,
-=======
    * @throws ServiceUnavailableException if the service is not available
-   */
+   * @deprecated since 4.0.0. Please use {@link #checkAvailability(ServiceId)} instead
+   */
+  @Deprecated
   public void checkAvailability(Id.Service service) throws IOException, UnauthenticatedException, NotFoundException,
->>>>>>> 4ffb5be3
     ServiceUnavailableException, UnauthorizedException {
-    return getAvailability(service.toEntityId());
+    checkAvailability(service.toEntityId());
   }
 
   /**
    * Checks whether the {@link Service} is active.
    *
    * @param service ID of the service
-   * @return 'Active' message when service is active
-   * @throws IOException if a network error occurred
-   * @throws UnauthenticatedException if the request is not authorized successfully in the gateway server
-   * @throws NotFoundException if the app or service could not be found
-   * @throws ServiceUnavailableException if the service has started but is not available right now
-   */
-  public String getAvailability(ServiceId service) throws IOException, UnauthenticatedException, NotFoundException,
+   * @throws IOException if a network error occurred
+   * @throws UnauthenticatedException if the request is not authorized successfully in the gateway server
+   * @throws NotFoundException if the app or service could not be found
+   * @throws ServiceUnavailableException if the service is not available
+   */
+  public void checkAvailability(ServiceId service) throws IOException, UnauthenticatedException, NotFoundException,
     ServiceUnavailableException, UnauthorizedException {
     URL url = config.resolveNamespacedURLV3(service.getNamespaceId(),
                                             String.format("apps/%s/versions/%s/services/%s/available",
