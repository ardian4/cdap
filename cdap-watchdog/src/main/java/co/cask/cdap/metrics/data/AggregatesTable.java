--- conflicted
+++ resolved
@@ -113,14 +113,8 @@
             increments.put(Bytes.toBytes(tag.getTag()), tag.getValue());
           }
           aggregatesTable.increment(rowKey, increments);
-<<<<<<< HEAD
-        } else if (record.getType() == MetricContentType.GAUGE) {
+        } else if (record.getType() == MetricType.GAUGE) {
           NavigableMap<byte[], Long> gauges = Maps.newTreeMap(Bytes.BYTES_COMPARATOR);
-=======
-        } else if (record.getType() == MetricType.GAUGE) {
-          NavigableMap<byte[], byte[]> gauges = Maps.newTreeMap(Bytes.BYTES_COMPARATOR);
->>>>>>> bbfa1eb9
-
           // The no tag value
           gauges.put(Bytes.toBytes(MetricsConstants.EMPTY_TAG), record.getValue());
 
