--- conflicted
+++ resolved
@@ -706,11 +706,7 @@
    */
   @GET
   @Path("/apps/{app-id}/workflows/{workflow-id}")
-<<<<<<< HEAD
-  public void mapreduceSpecification(HttpRequest request, HttpResponder responder,
-=======
   public void workflowSpecification(HttpRequest request, HttpResponder responder,
->>>>>>> 82272397
                                      @PathParam("app-id") final String appId,
                                      @PathParam("workflow-id") final String workflowId) {
     ProgramId id = new ProgramId();
@@ -725,7 +721,7 @@
    */
   @GET
   @Path("/apps/{app-id}/mapreduces/{mapreduce-id}")
-  public void workflowSpecification(HttpRequest request, HttpResponder responder,
+  public void mapreduceSpecification(HttpRequest request, HttpResponder responder,
                                      @PathParam("app-id") final String appId,
                                      @PathParam("mapreduce-id") final String mapreduceId) {
     ProgramId id = new ProgramId();
