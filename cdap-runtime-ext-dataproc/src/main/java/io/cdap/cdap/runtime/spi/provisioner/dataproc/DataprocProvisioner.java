/*
 * Copyright © 2018-2019 Cask Data, Inc.
 *
 * Licensed under the Apache License, Version 2.0 (the "License"); you may not
 * use this file except in compliance with the License. You may obtain a copy of
 * the License at
 *
 * http://www.apache.org/licenses/LICENSE-2.0
 *
 * Unless required by applicable law or agreed to in writing, software
 * distributed under the License is distributed on an "AS IS" BASIS, WITHOUT
 * WARRANTIES OR CONDITIONS OF ANY KIND, either express or implied. See the
 * License for the specific language governing permissions and limitations under
 * the License.
 */

package io.cdap.cdap.runtime.spi.provisioner.dataproc;

import com.google.cloud.dataproc.v1.ClusterOperationMetadata;
import com.google.common.annotations.VisibleForTesting;
import com.google.common.base.Splitter;
import io.cdap.cdap.runtime.spi.provisioner.Capabilities;
import io.cdap.cdap.runtime.spi.provisioner.Cluster;
import io.cdap.cdap.runtime.spi.provisioner.ClusterStatus;
import io.cdap.cdap.runtime.spi.provisioner.PollingStrategies;
import io.cdap.cdap.runtime.spi.provisioner.PollingStrategy;
import io.cdap.cdap.runtime.spi.provisioner.ProgramRun;
import io.cdap.cdap.runtime.spi.provisioner.Provisioner;
import io.cdap.cdap.runtime.spi.provisioner.ProvisionerContext;
import io.cdap.cdap.runtime.spi.provisioner.ProvisionerSpecification;
import io.cdap.cdap.runtime.spi.provisioner.ProvisionerSystemContext;
import io.cdap.cdap.runtime.spi.ssh.SSHContext;
import io.cdap.cdap.runtime.spi.ssh.SSHKeyPair;
import org.slf4j.Logger;
import org.slf4j.LoggerFactory;

import java.util.Arrays;
import java.util.Collections;
import java.util.HashMap;
import java.util.HashSet;
import java.util.Iterator;
import java.util.List;
import java.util.Map;
import java.util.Optional;
import java.util.concurrent.TimeUnit;
import java.util.regex.Pattern;

/**
 * Provisions a cluster using GCP Dataproc.
 */
public class DataprocProvisioner implements Provisioner {

  private static final Logger LOG = LoggerFactory.getLogger(DataprocProvisioner.class);
  private static final ProvisionerSpecification SPEC = new ProvisionerSpecification(
    "gcp-dataproc", "Google Cloud Dataproc",
    "Google Cloud Dataproc is a fast, easy-to-use, fully-managed cloud service for running Apache Spark and Apache " +
      "Hadoop clusters in a simpler, more cost-efficient way.");
  private static final String CLUSTER_PREFIX = "cdap-";

  // Keys for looking up system properties
  private static final String LABELS_PROPERTY = "labels";

  // Key which is set to true if the instance only have private ip assigned to it else false
  private static final String PRIVATE_INSTANCE = "privateInstance";

  // keys and values cannot be longer than 63 characters
  // keys and values can only contain lowercase letters, numbers, underscores, and dashes
  // keys must start with a lowercase letter
  // keys cannot be empty
  private static final Pattern LABEL_KEY_PATTERN = Pattern.compile("^[a-z][a-z0-9_-]{0,62}$");
  private static final Pattern LABEL_VAL_PATTERN = Pattern.compile("^[a-z0-9_-]{0,63}$");

  private ProvisionerSystemContext systemContext;

  @Override
  public ProvisionerSpecification getSpec() {
    return SPEC;
  }

  @Override
  public void initialize(ProvisionerSystemContext systemContext) {
    this.systemContext = systemContext;
  }

  /**
   * Parses labels that are expected to be of the form key1=val1,key2=val2 into a map of key values.
   *
   * If a label key or value is invalid, a message will be logged but the key-value will not be returned in the map.
   * Keys and values cannot be longer than 63 characters.
   * Keys and values can only contain lowercase letters, numeric characters, underscores, and dashes.
   * Keys must start with a lowercase letter and must not be empty.
   *
   * If a label is given without a '=', the label value will be empty.
   * If a label is given as 'key=', the label value will be empty.
   * If a label has multiple '=', it will be ignored. For example, 'key=val1=val2' will be ignored.
   *
   * @param labelsStr the labels string to parse
   * @return valid labels from the parsed string
   */
  @VisibleForTesting
  static Map<String, String> parseLabels(String labelsStr) {
    Splitter labelSplitter = Splitter.on(',').trimResults().omitEmptyStrings();
    Splitter kvSplitter = Splitter.on('=').trimResults().omitEmptyStrings();

    Map<String, String> validLabels = new HashMap<>();
    for (String keyvalue : labelSplitter.split(labelsStr)) {
      Iterator<String> iter = kvSplitter.split(keyvalue).iterator();
      if (!iter.hasNext()) {
        continue;
      }
      String key = iter.next();
      String val = iter.hasNext() ? iter.next() : "";
      if (iter.hasNext()) {
        LOG.info("Ignoring invalid label {}. Labels should be of the form 'key=val' or just 'key'", keyvalue);
        continue;
      }
      if (!LABEL_KEY_PATTERN.matcher(key).matches()) {
        LOG.info("Ignoring invalid label key {}. Label keys cannot be longer than 63 characters, must start with "
                   + "a lowercase letter, and can only contain lowercase letters, numeric characters, underscores,"
                   + " and dashes.", key);
        continue;
      }
      if (!LABEL_VAL_PATTERN.matcher(val).matches()) {
        LOG.info("Ignoring invalid label value {}. Label values cannot be longer than 63 characters, "
                   + "and can only contain lowercase letters, numeric characters, underscores, and dashes.", val);
        continue;
      }
      validLabels.put(key, val);
    }
    return validLabels;
  }

  @Override
  public void validateProperties(Map<String, String> properties) {
    systemContext.reloadProperties();
    DataprocConf conf = DataprocConf.fromProperties(properties);
    boolean privateInstance = Boolean.parseBoolean(systemContext.getProperties().getOrDefault(PRIVATE_INSTANCE,
                                                                                              "false"));
    if (privateInstance && conf.isPreferExternalIP()) {
      // When prefer external IP is set to true it means only Dataproc external ip can be used to for communication
      // the instance being private instance is incapable of using external ip for communication
      throw new IllegalArgumentException("The instance is incapable of using external ip for communication " +
                                           "with Dataproc cluster. Please correct profile configuration by " +
                                           "deselecting preferExternalIP.");
    }
  }

  @Override
  public Cluster createCluster(ProvisionerContext context) throws Exception {
    // Generates and set the ssh key if it does not have one.
    // Since invocation of this method can come from a retry, we don't need to keep regenerating the keys
    SSHContext sshContext = context.getSSHContext();
    SSHKeyPair sshKeyPair = sshContext.getSSHKeyPair().orElse(null);
    if (sshKeyPair == null) {
      sshKeyPair = sshContext.generate("cdap");
      sshContext.setSSHKeyPair(sshKeyPair);
    }

    // Reload system context properties and get system labels
    systemContext.reloadProperties();
    Map<String, String> systemLabels = getSystemLabels(systemContext);

    DataprocConf conf = DataprocConf.create(createContextProperties(context), sshKeyPair.getPublicKey());
    String clusterName = getClusterName(context.getProgramRun());

    try (DataprocClient client =
           DataprocClient.fromConf(conf,
                                   Boolean.parseBoolean(systemContext.getProperties().getOrDefault(PRIVATE_INSTANCE,
                                                                                                   "false")))) {
      // if it already exists, it means this is a retry. We can skip actually making the request
      Optional<Cluster> existing = client.getCluster(clusterName);
      if (existing.isPresent()) {
        return existing.get();
      }

      String imageVersion = conf.getImageVersion();
      if (imageVersion == null) {
        switch (context.getSparkCompat()) {
          case SPARK1_2_10:
            imageVersion = "1.0";
            break;
          case SPARK2_2_11:
          default:
            imageVersion = "1.3";
            break;
        }
      }

<<<<<<< HEAD
      LOG.info("Creating Dataproc cluster {} in project {}, in region {}, with image {}, with system labels {}",
               clusterName, conf.getProjectId(), conf.getRegion(), imageVersion, systemLabels);
=======
      LOG.info("Creating Dataproc cluster {} with system labels {}", clusterName, systemLabels);
>>>>>>> 16e606cf
      ClusterOperationMetadata createOperationMeta = client.createCluster(clusterName, imageVersion, systemLabels);
      int numWarnings = createOperationMeta.getWarningsCount();
      if (numWarnings > 0) {
        LOG.warn("Encountered {} warning{} while creating Dataproc cluster:\n{}",
                 numWarnings, numWarnings > 1 ? "s" : "",
                 String.join("\n", createOperationMeta.getWarningsList()));
      }
      return new Cluster(clusterName, ClusterStatus.CREATING, Collections.emptyList(), Collections.emptyMap());
    }
  }

  @Override
  public ClusterStatus getClusterStatus(ProvisionerContext context, Cluster cluster) throws Exception {
    DataprocConf conf = DataprocConf.fromProperties(createContextProperties(context));
    String clusterName = getClusterName(context.getProgramRun());
    // Reload system context properties
    systemContext.reloadProperties();
    try (DataprocClient client =
           DataprocClient.fromConf(conf,
                                   Boolean.parseBoolean(systemContext.getProperties().getOrDefault(PRIVATE_INSTANCE,
                                                                                                   "false")))) {
      return client.getClusterStatus(clusterName);
    }
  }

  @Override
  public Cluster getClusterDetail(ProvisionerContext context, Cluster cluster) throws Exception {
    DataprocConf conf = DataprocConf.fromProperties(createContextProperties(context));
    String clusterName = getClusterName(context.getProgramRun());
    // Reload system context properties
    systemContext.reloadProperties();
    try (DataprocClient client =
           DataprocClient.fromConf(conf,
                                   Boolean.parseBoolean(systemContext.getProperties().getOrDefault(PRIVATE_INSTANCE,
                                                                                                   "false")))) {
      Optional<Cluster> existing = client.getCluster(clusterName);
      return existing.orElseGet(() -> new Cluster(cluster, ClusterStatus.NOT_EXISTS));
    }
  }

  @Override
  public void deleteCluster(ProvisionerContext context, Cluster cluster) throws Exception {
    DataprocConf conf = DataprocConf.fromProperties(createContextProperties(context));
    String clusterName = getClusterName(context.getProgramRun());

    // Reload system context properties
    systemContext.reloadProperties();
    try (DataprocClient client =
           DataprocClient.fromConf(conf,
                                   Boolean.parseBoolean(systemContext.getProperties().getOrDefault(PRIVATE_INSTANCE,
                                                                                                   "false")))) {
      client.deleteCluster(clusterName);
    }
  }

  @Override
  public PollingStrategy getPollingStrategy(ProvisionerContext context, Cluster cluster) {
    DataprocConf conf = DataprocConf.fromProperties(createContextProperties(context));
    PollingStrategy strategy = PollingStrategies.fixedInterval(conf.getPollInterval(), TimeUnit.SECONDS);
    switch (cluster.getStatus()) {
      case CREATING:
        return PollingStrategies.initialDelay(strategy, conf.getPollCreateDelay(),
                                              conf.getPollCreateJitter(), TimeUnit.SECONDS);
      case DELETING:
        return PollingStrategies.initialDelay(strategy, conf.getPollDeleteDelay(), TimeUnit.SECONDS);
    }
    LOG.warn("Received a request to get the polling strategy for unexpected cluster status {}", cluster.getStatus());
    return strategy;
  }

  @Override
  public Capabilities getCapabilities() {
    return new Capabilities(Collections.unmodifiableSet(new HashSet<>(Arrays.asList("fileSet", "externalDataset"))));
  }

  private Map<String, String> getSystemLabels(ProvisionerSystemContext systemContext) {
    Map<String, String> labels = new HashMap<>();
    // dataproc only allows label values to be lowercase letters, numbers, or dashes
    String cdapVersion = systemContext.getCDAPVersion().toLowerCase();
    cdapVersion = cdapVersion.replaceAll("\\.", "_");
    labels.put("cdap-version", cdapVersion);

    String extraLabelsStr = systemContext.getProperties().get(LABELS_PROPERTY);
    // labels are expected to be in format:
    // name1=val1,name2=val2
    if (extraLabelsStr != null) {
      labels.putAll(parseLabels(extraLabelsStr));
    }

    return Collections.unmodifiableMap(labels);
  }

  /**
   * Creates properties for the current context. It will default missing values from the system context properties.
   */
  private Map<String, String> createContextProperties(ProvisionerContext context) {
    Map<String, String> contextProperties = new HashMap<>(context.getProperties());

    // Default the project id from system config if missing or if it is auto-detect
    String contextProjectId = contextProperties.get(DataprocConf.PROJECT_ID_KEY);
    if (contextProjectId == null || DataprocConf.AUTO_DETECT.equals(contextProjectId)) {
      contextProjectId = systemContext.getProperties().getOrDefault(DataprocConf.PROJECT_ID_KEY, contextProjectId);
      if (contextProjectId != null) {
        LOG.trace("Setting default Dataproc project ID to {}", contextProjectId);
        contextProperties.put(DataprocConf.PROJECT_ID_KEY, contextProjectId);
      }
    }

    // Default settings from the system context
    List<String> keys = Arrays.asList(DataprocConf.PREFER_EXTERNAL_IP,
                                      DataprocConf.NETWORK,
                                      DataprocConf.NETWORK_HOST_PROJECT_ID,
                                      DataprocConf.STACKDRIVER_LOGGING_ENABLED,
                                      DataprocConf.STACKDRIVER_MONITORING_ENABLED,
                                      DataprocConf.IMAGE_VERSION);
    for (String key : keys) {
      if (!contextProperties.containsKey(key)) {
        String value = systemContext.getProperties().get(key);
        if (value != null) {
          LOG.trace("Setting default Dataproc property {} to {}", key, value);
          contextProperties.put(key, value.trim());
        }
      }
    }

    // set some dataproc properties that we know will make program execution more stable
    contextProperties.put("dataproc:dataproc.conscrypt.provider.enable", "false");
    contextProperties.put("yarn:yarn.nodemanager.pmem-check-enabled", "false");
    contextProperties.put("yarn:yarn.nodemanager.vmem-check-enabled", "false");

    return contextProperties;
  }

  // Name must start with a lowercase letter followed by up to 51 lowercase letters,
  // numbers, or hyphens, and cannot end with a hyphen
  // We'll use app-runid, where app is truncated to fit, lowercased, and stripped of invalid characters
  @VisibleForTesting
  static String getClusterName(ProgramRun programRun) {
    String cleanedAppName = programRun.getApplication().replaceAll("[^A-Za-z0-9\\-]", "").toLowerCase();
    // 51 is max length, need to subtract the prefix and 1 extra for the '-' separating app name and run id
    int maxAppLength = 51 - CLUSTER_PREFIX.length() - 1 - programRun.getRun().length();
    if (cleanedAppName.length() > maxAppLength) {
      cleanedAppName = cleanedAppName.substring(0, maxAppLength);
    }
    return CLUSTER_PREFIX + cleanedAppName + "-" + programRun.getRun();
  }
}<|MERGE_RESOLUTION|>--- conflicted
+++ resolved
@@ -186,12 +186,8 @@
         }
       }
 
-<<<<<<< HEAD
       LOG.info("Creating Dataproc cluster {} in project {}, in region {}, with image {}, with system labels {}",
                clusterName, conf.getProjectId(), conf.getRegion(), imageVersion, systemLabels);
-=======
-      LOG.info("Creating Dataproc cluster {} with system labels {}", clusterName, systemLabels);
->>>>>>> 16e606cf
       ClusterOperationMetadata createOperationMeta = client.createCluster(clusterName, imageVersion, systemLabels);
       int numWarnings = createOperationMeta.getWarningsCount();
       if (numWarnings > 0) {
