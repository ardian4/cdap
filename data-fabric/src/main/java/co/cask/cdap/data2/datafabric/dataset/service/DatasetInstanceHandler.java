--- conflicted
+++ resolved
@@ -429,12 +429,8 @@
   /**
    * Adapter for {@link co.cask.cdap.api.dataset.DatasetSpecification}
    */
-<<<<<<< HEAD
   // todo: this doesn't belong here: instead change unit of ttl in props of spec to seconds, see REACTOR-769
-  private static final class DatsetSpecificationAdapter implements JsonSerializer<DatasetSpecification> {
-=======
   private static final class DatasetSpecificationAdapter implements JsonSerializer<DatasetSpecification> {
->>>>>>> 7454d98d
 
     private static final Type MAP_STRING_STRING_TYPE = new TypeToken<SortedMap<String, String>>() { }.getType();
     private static final Maps.EntryTransformer<String, String, String> TRANSFORM_DATASET_PROPERTIES =
