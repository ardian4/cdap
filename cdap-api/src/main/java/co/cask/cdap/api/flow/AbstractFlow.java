/*
 * Copyright © 2015 Cask Data, Inc.
 *
 * Licensed under the Apache License, Version 2.0 (the "License"); you may not
 * use this file except in compliance with the License. You may obtain a copy of
 * the License at
 *
 * http://www.apache.org/licenses/LICENSE-2.0
 *
 * Unless required by applicable law or agreed to in writing, software
 * distributed under the License is distributed on an "AS IS" BASIS, WITHOUT
 * WARRANTIES OR CONDITIONS OF ANY KIND, either express or implied. See the
 * License for the specific language governing permissions and limitations under
 * the License.
 */

package co.cask.cdap.api.flow;

import co.cask.cdap.api.data.stream.Stream;
import co.cask.cdap.api.flow.flowlet.Flowlet;
import co.cask.cdap.api.flow.flowlet.FlowletConfigurer;
import co.cask.cdap.internal.api.AbstractProgramDatasetConfigurable;

/**
 * This abstract class provides a default implementation of {@link Flow} methods for easy extension.
 */
<<<<<<< HEAD
public abstract class AbstractFlow implements Flow {
=======
public class AbstractFlow extends AbstractProgramDatasetConfigurable<FlowConfigurer> implements Flow {
>>>>>>> 2fb0e068

  private FlowConfigurer configurer;

  @Override
  public final void configure(FlowConfigurer configurer) {
    this.configurer = configurer;
    configureFlow();
    configure();
  }

  /**
   * Configure the flow.
   *
   * @deprecated Use {@link AbstractFlow#configure()} instead.
   */
  @Deprecated
  protected void configureFlow() {

  }

  protected void configure() {

  }

  /**
   * Returns the {@link FlowConfigurer} used for configuration. Only available during configuration time.
   *
   * @return {@link FlowConfigurer}
   */
  @Override
  protected final FlowConfigurer getConfigurer() {
    return configurer;
  }

  /**
   * Sets the name of the {@link Flow}.
   *
   * @param name name of the flow
   */
  protected void setName(String name) {
    configurer.setName(name);
  }

  /**
   * Sets the description of the {@link Flow}.
   *
   * @param description description of the flow
   */
  protected void setDescription(String description) {
    configurer.setDescription(description);
  }

  /**
   * Adds a {@link Flowlet} to the {@link Flow}.
   *
   * @param flowlet {@link Flowlet}
   */
  protected void addFlowlet(Flowlet flowlet) {
    configurer.addFlowlet(flowlet);
  }

  /**
   * Add a flowlet to the flow with the minimum number of instances of the flowlet to start with.
   *
   * @param flowlet {@link Flowlet} instance to be added to the flow
   * @param instances number of instances of flowlet
   */
  protected void addFlowlet(Flowlet flowlet, int instances) {
    configurer.addFlowlet(flowlet, instances);
  }

  /**
   * Add a flowlet to flow with the specified name. The specified name overrides the one
   * in {@link FlowletConfigurer#setName}.
   *
   * @param name name of the flowlet
   * @param flowlet {@link Flowlet} instance to be added to the flow
   */
  protected void addFlowlet(String name, Flowlet flowlet) {
    configurer.addFlowlet(name, flowlet);
  }

  /**
   * Add a flowlet to the flow with the minimum number of instances of the flowlet to start with.
   * The specified name overrides the one in {@link FlowletConfigurer#setName}.
   *
   * @param name name of the flowlet
   * @param flowlet {@link Flowlet} instance to be added to the flow
   * @param instances number of instances for the flowlet
   */
  protected void addFlowlet(String name, Flowlet flowlet, int instances) {
    configurer.addFlowlet(name, flowlet, instances);
  }

  /**
   * Connect a source flowlet to a destination flowlet using their names.
   *
   * @param from name of the source {@link Flowlet}
   * @param to name of the destination {@link Flowlet}
   */
  protected void connect(String from, String to) {
    configurer.connect(from, to);
  }

  /**
   * Connect a {@link Flowlet} instance to another {@link Flowlet} instance.
   *
   * @param from source {@link Flowlet} instance
   * @param to destination {@link Flowlet} instance
   */
  protected void connect(Flowlet from, Flowlet to) {
    configurer.connect(from, to);
  }

  /**
   * Connect a {@link Flowlet} to another {@link Flowlet}
   *
   * @param from name of source {@link Flowlet}
   * @param to name of destination {@link Flowlet}
   */
  protected void connect(String from, Flowlet to) {
    configurer.connect(from, to);
  }

  /**
   * Connect a {@link Flowlet} instance to another {@link Flowlet}.
   *
   * @param from source {@link Flowlet} instance
   * @param to name of the destination {@link Flowlet}
   */
  protected void connect(Flowlet from, String to) {
    configurer.connect(from, to);
  }

  /**
   * Connect a {@link Stream} to a destination {@link Flowlet}
   *
   * @param stream name of the {@link Stream}
   * @param flowlet destination {@link Flowlet} instance
   */
  protected void connectStream(String stream, Flowlet flowlet) {
    configurer.connectStream(stream, flowlet);
  }

  /**
   * Connect a {@link Stream} to a destination {@link Flowlet}
   *
   * @param stream name of the {@link Stream}
   * @param flowlet name of the destination {@link Flowlet}
   */
  protected void connectStream(String stream, String flowlet) {
    configurer.connectStream(stream, flowlet);
  }
}<|MERGE_RESOLUTION|>--- conflicted
+++ resolved
@@ -24,12 +24,7 @@
 /**
  * This abstract class provides a default implementation of {@link Flow} methods for easy extension.
  */
-<<<<<<< HEAD
-public abstract class AbstractFlow implements Flow {
-=======
 public class AbstractFlow extends AbstractProgramDatasetConfigurable<FlowConfigurer> implements Flow {
->>>>>>> 2fb0e068
-
   private FlowConfigurer configurer;
 
   @Override
