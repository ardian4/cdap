package com.continuuity.internal.app.runtime.procedure;

import com.continuuity.api.ApplicationSpecification;
import com.continuuity.api.data.DataSet;
import com.continuuity.common.metrics.MetricsCollectionService;
import com.continuuity.common.metrics.MetricsCollector;
import com.continuuity.api.procedure.ProcedureSpecification;
import com.continuuity.app.program.Program;
import com.continuuity.app.program.Type;
import com.continuuity.app.runtime.Arguments;
import com.continuuity.app.runtime.ProgramController;
import com.continuuity.app.runtime.ProgramOptions;
import com.continuuity.app.runtime.ProgramRunner;
import com.continuuity.common.conf.Constants;
import com.continuuity.common.logging.common.LogWriter;
import com.continuuity.common.logging.logback.CAppender;
import com.continuuity.internal.app.runtime.AbstractProgramController;
import com.continuuity.internal.app.runtime.DataFabricFacadeFactory;
import com.continuuity.weave.api.RunId;
import com.continuuity.weave.api.ServiceAnnouncer;
import com.continuuity.weave.common.Cancellable;
import com.continuuity.weave.internal.RunIds;
import com.google.common.base.Preconditions;
import com.google.common.base.Throwables;
import com.google.common.collect.ImmutableMap;
import com.google.common.util.concurrent.ThreadFactoryBuilder;
import com.google.inject.Inject;
import com.google.inject.name.Named;
import org.jboss.netty.bootstrap.ServerBootstrap;
import org.jboss.netty.channel.Channel;
import org.jboss.netty.channel.group.ChannelGroup;
import org.jboss.netty.channel.group.DefaultChannelGroup;
import org.jboss.netty.channel.socket.nio.NioServerSocketChannelFactory;
import org.jboss.netty.handler.execution.ExecutionHandler;
import org.slf4j.Logger;
import org.slf4j.LoggerFactory;

import java.net.InetAddress;
import java.net.InetSocketAddress;
import java.util.Map;
import java.util.concurrent.Executor;
import java.util.concurrent.Executors;
import java.util.concurrent.SynchronousQueue;
import java.util.concurrent.ThreadFactory;
import java.util.concurrent.ThreadPoolExecutor;
import java.util.concurrent.TimeUnit;
import java.util.concurrent.atomic.AtomicLong;

/**
 *
 */
public final class ProcedureProgramRunner implements ProgramRunner {

  private static final Logger LOG = LoggerFactory.getLogger(ProcedureProgramRunner.class);

  private static final int MAX_IO_THREADS = 5;
  private static final int MAX_HANDLER_THREADS = 20;
  private static final int CLOSE_CHANNEL_TIMEOUT = 5;

  private final DataFabricFacadeFactory txAgentSupplierFactory;
  private final ServiceAnnouncer serviceAnnouncer;
  private final InetAddress hostname;
  private final MetricsCollectionService metricsCollectionService;

  private ProcedureHandlerMethodFactory handlerMethodFactory;

  private ExecutionHandler executionHandler;
  private ServerBootstrap bootstrap;
  private Channel serverChannel;
  private ChannelGroup channelGroup;
  private BasicProcedureContext procedureContext;
  private Map<RunId, ProgramOptions> runtimeOptions;

  @Inject
  public ProcedureProgramRunner(DataFabricFacadeFactory txAgentSupplierFactory,
                                ServiceAnnouncer serviceAnnouncer,
<<<<<<< HEAD
                                @Named(Constants.CFG_APP_FABRIC_SERVER_ADDRESS) InetAddress hostname,
                                MetricsCollectionService metricsCollectionService) {
=======
                                @Named(Constants.CFG_APP_FABRIC_SERVER_ADDRESS) InetAddress hostname) {
>>>>>>> c2874671
    this.txAgentSupplierFactory = txAgentSupplierFactory;
    this.serviceAnnouncer = serviceAnnouncer;
    this.hostname = hostname;
    this.metricsCollectionService = metricsCollectionService;
  }

  @Inject(optional = true)
  void setLogWriter(LogWriter logWriter) {
    CAppender.logWriter = logWriter;
  }

  private BasicProcedureContextFactory createContextFactory(Program program, RunId runId, int instanceId,
                                                            Arguments userArgs, ProcedureSpecification procedureSpec) {

    return new BasicProcedureContextFactory(program, runId, instanceId, userArgs,
                                            procedureSpec, metricsCollectionService);
  }

  @Override
  public ProgramController run(Program program, ProgramOptions options) {
    try {
      // Extract and verify parameters
      ApplicationSpecification appSpec = program.getSpecification();
      Preconditions.checkNotNull(appSpec, "Missing application specification.");

      Type processorType = program.getProcessorType();
      Preconditions.checkNotNull(processorType, "Missing processor type.");
      Preconditions.checkArgument(processorType == Type.PROCEDURE, "Only PROCEDURE process type is supported.");

      ProcedureSpecification procedureSpec = appSpec.getProcedures().get(program.getProgramName());
      Preconditions.checkNotNull(procedureSpec, "Missing ProcedureSpecification for %s", program.getProgramName());

      int instanceId = Integer.parseInt(options.getArguments().getOption("instanceId", "0"));

      RunId runId = RunIds.generate();

      BasicProcedureContextFactory contextFactory = createContextFactory(program, runId, instanceId,
                                                                         options.getUserArguments(), procedureSpec);

      // TODO: A dummy context for getting the cmetrics. We should initialize the dataset here and pass it to
      // HandlerMethodFactory.
      procedureContext = new BasicProcedureContext(program, runId, instanceId, ImmutableMap.<String, DataSet>of(),
                                                   options.getUserArguments(), procedureSpec, metricsCollectionService);

      handlerMethodFactory = new ProcedureHandlerMethodFactory(program, txAgentSupplierFactory, contextFactory);
      handlerMethodFactory.startAndWait();

      channelGroup = new DefaultChannelGroup();
      executionHandler = createExecutionHandler();
      bootstrap = createBootstrap(program, executionHandler, handlerMethodFactory,
                                  procedureContext.getSystemMetrics(), channelGroup);

      // TODO: Might need better way to get the host name
      serverChannel = bootstrap.bind(new InetSocketAddress(hostname, 0));

      channelGroup.add(serverChannel);

      LOG.info(String.format("Procedure server started for %s.%s listening on %s",
                             program.getApplicationId(), program.getProgramName(), serverChannel.getLocalAddress()));

      int servicePort = ((InetSocketAddress) serverChannel.getLocalAddress()).getPort();
      return new ProcedureProgramController(program, runId,
                                            serviceAnnouncer.announce(getServiceName(program), servicePort));
    } catch (Exception e) {
      throw Throwables.propagate(e);
    }
  }

  private ServerBootstrap createBootstrap(Program program, ExecutionHandler executionHandler,
                                          HandlerMethodFactory handlerMethodFactory,
                                          MetricsCollector metrics,
                                          ChannelGroup channelGroup) {
    // Single thread for boss thread
    Executor bossExecutor = Executors.newSingleThreadExecutor(
      new ThreadFactoryBuilder()
        .setDaemon(true)
        .setNameFormat("procedure-boss-" + program.getProgramName() + "-%d")
        .build());

    // Worker threads pool
    Executor workerExecutor = Executors.newCachedThreadPool(
        new ThreadFactoryBuilder()
        .setDaemon(true)
        .setNameFormat("procedure-worker-" + program.getAccountId() + "-%d")
        .build());

    ServerBootstrap bootstrap = new ServerBootstrap(
                                    new NioServerSocketChannelFactory(bossExecutor,
                                                                      workerExecutor, MAX_IO_THREADS));

    bootstrap.setPipelineFactory(new ProcedurePipelineFactory(executionHandler, handlerMethodFactory,
                                                              metrics, channelGroup));

    return bootstrap;
  }

  private ExecutionHandler createExecutionHandler() {
    ThreadFactory threadFactory = new ThreadFactory() {
      private final ThreadGroup threadGroup = new ThreadGroup("procedure-thread");
      private final AtomicLong count = new AtomicLong(0);

      @Override
      public Thread newThread(Runnable r) {
        Thread t = new Thread(threadGroup, r, String.format("procedure-executor-%d", count.getAndIncrement()));
        t.setDaemon(true);
        return t;
      }
    };

    // Thread pool of max size = MAX_HANDLER_THREADS and will reject new tasks by throwing exceptions
    // The pipeline should have handler to catch the exception and response with status 503.
    return new ExecutionHandler(new ThreadPoolExecutor(0, MAX_HANDLER_THREADS,
                                                       60L, TimeUnit.SECONDS,
                                                       new SynchronousQueue<Runnable>(),
                                                       threadFactory, new ThreadPoolExecutor.AbortPolicy()));
  }

  private String getServiceName(Program program) {
    return String.format("procedure.%s.%s.%s",
                         program.getAccountId(), program.getApplicationId(), program.getProgramName());
  }

  private final class ProcedureProgramController extends AbstractProgramController {

    private final Cancellable cancellable;

    ProcedureProgramController(Program program, RunId runId, Cancellable cancellable) {
      super(program.getProgramName(), runId);
      this.cancellable = cancellable;
      started();
    }

    @Override
    protected void doSuspend() throws Exception {
      // No-op
    }

    @Override
    protected void doResume() throws Exception {
      // No-op
    }

    @Override
    protected void doStop() throws Exception {
      LOG.info("Stopping procedure: " + procedureContext);
      cancellable.cancel();
      try {
        if (!channelGroup.close().await(CLOSE_CHANNEL_TIMEOUT, TimeUnit.SECONDS)) {
          LOG.warn("Timeout when closing all channels.");
        }
      } finally {
        bootstrap.releaseExternalResources();
        executionHandler.releaseExternalResources();
      }
      handlerMethodFactory.stopAndWait();

      LOG.info("Procedure stopped: " + procedureContext);
    }

    @Override
    protected void doCommand(String name, Object value) throws Exception {
      // No-op
    }
  }
}<|MERGE_RESOLUTION|>--- conflicted
+++ resolved
@@ -2,8 +2,6 @@
 
 import com.continuuity.api.ApplicationSpecification;
 import com.continuuity.api.data.DataSet;
-import com.continuuity.common.metrics.MetricsCollectionService;
-import com.continuuity.common.metrics.MetricsCollector;
 import com.continuuity.api.procedure.ProcedureSpecification;
 import com.continuuity.app.program.Program;
 import com.continuuity.app.program.Type;
@@ -14,6 +12,8 @@
 import com.continuuity.common.conf.Constants;
 import com.continuuity.common.logging.common.LogWriter;
 import com.continuuity.common.logging.logback.CAppender;
+import com.continuuity.common.metrics.MetricsCollectionService;
+import com.continuuity.common.metrics.MetricsCollector;
 import com.continuuity.internal.app.runtime.AbstractProgramController;
 import com.continuuity.internal.app.runtime.DataFabricFacadeFactory;
 import com.continuuity.weave.api.RunId;
@@ -74,12 +74,8 @@
   @Inject
   public ProcedureProgramRunner(DataFabricFacadeFactory txAgentSupplierFactory,
                                 ServiceAnnouncer serviceAnnouncer,
-<<<<<<< HEAD
                                 @Named(Constants.CFG_APP_FABRIC_SERVER_ADDRESS) InetAddress hostname,
                                 MetricsCollectionService metricsCollectionService) {
-=======
-                                @Named(Constants.CFG_APP_FABRIC_SERVER_ADDRESS) InetAddress hostname) {
->>>>>>> c2874671
     this.txAgentSupplierFactory = txAgentSupplierFactory;
     this.serviceAnnouncer = serviceAnnouncer;
     this.hostname = hostname;
