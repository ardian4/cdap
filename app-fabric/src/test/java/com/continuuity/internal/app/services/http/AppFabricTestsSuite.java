package com.continuuity.internal.app.services.http;

import com.continuuity.app.services.AppFabricService;
import com.continuuity.app.services.AppFabricServiceException;
import com.continuuity.app.services.ProgramDescriptor;
import com.continuuity.app.services.ProgramId;
import com.continuuity.common.conf.CConfiguration;
import com.continuuity.common.conf.Constants;
import com.continuuity.common.discovery.EndpointStrategy;
import com.continuuity.common.discovery.RandomEndpointStrategy;
import com.continuuity.common.discovery.TimeLimitEndpointStrategy;
import com.continuuity.common.utils.Networks;
import com.continuuity.data2.transaction.inmemory.InMemoryTransactionManager;
import com.continuuity.gateway.handlers.dataset.DataSetInstantiatorFromMetaData;
import com.continuuity.internal.app.services.AppFabricServer;
import com.continuuity.internal.app.services.http.handlers.AppFabricHttpHandlerTest;
import com.continuuity.internal.app.services.http.handlers.PingHandlerTest;
import com.continuuity.test.internal.TestHelper;
import com.google.common.collect.ImmutableMap;
import com.google.common.collect.ObjectArrays;
import com.google.inject.Injector;
import org.apache.http.Header;
import org.apache.http.HttpResponse;
import org.apache.http.client.methods.HttpGet;
import org.apache.http.client.methods.HttpPost;
import org.apache.http.client.methods.HttpPut;
import org.apache.http.entity.StringEntity;
import org.apache.http.client.methods.HttpUriRequest;
import org.apache.http.entity.StringEntity;
import org.apache.http.impl.client.DefaultHttpClient;
import org.apache.http.message.BasicHeader;
import org.apache.thrift.TException;
import org.apache.twill.discovery.DiscoveryServiceClient;
import org.junit.ClassRule;
import org.junit.rules.ExternalResource;
import org.junit.runner.RunWith;
import org.junit.runners.Suite;

import java.util.concurrent.TimeUnit;


/**
 * Test Suite for running all API tests.
 */
@RunWith(value = Suite.class)
@Suite.SuiteClasses(value = {PingHandlerTest.class, AppFabricHttpHandlerTest.class})
public class AppFabricTestsSuite {
  private static final String API_KEY = "SampleTestApiKey";
  private static final String CLUSTER = "SampleTestClusterName";
  private static final Header AUTH_HEADER = new BasicHeader(Constants.Gateway.CONTINUUITY_API_KEY, API_KEY);

  //private static Gateway gateway;
  private static final String hostname = "127.0.0.1";
  private static int port;
  private static CConfiguration conf = CConfiguration.create();

  private static Injector injector;
  private static AppFabricServer appFabricServer;

  private static EndpointStrategy endpointStrategy;
  private static AppFabricService.Iface app;

  @ClassRule
  public static ExternalResource resources = new ExternalResource() {
    @Override
    protected void before() throws Throwable {

      conf.setInt(Constants.AppFabric.SERVER_PORT, 0);
      conf.set(Constants.AppFabric.SERVER_ADDRESS, hostname);
      conf.set(Constants.AppFabric.OUTPUT_DIR, System.getProperty("java.io.tmpdir"));
      conf.set(Constants.AppFabric.TEMP_DIR, System.getProperty("java.io.tmpdir"));
      conf.setBoolean(Constants.Dangerous.UNRECOVERABLE_RESET, true);
      conf.set(Constants.AppFabric.SERVER_PORT, Integer.toString(Networks.getRandomPort()));
      conf.setBoolean(Constants.Gateway.CONFIG_AUTHENTICATION_REQUIRED, true);
      conf.set(Constants.Gateway.CLUSTER_NAME, CLUSTER);

      injector = TestHelper.getInjector();
      injector.getInstance(InMemoryTransactionManager.class).startAndWait();
      appFabricServer = injector.getInstance(AppFabricServer.class);
      appFabricServer.startAndWait();
      DiscoveryServiceClient discoveryClient = injector.getInstance(DiscoveryServiceClient.class);
      endpointStrategy = new TimeLimitEndpointStrategy(new RandomEndpointStrategy(discoveryClient.discover(
        Constants.Service.APP_FABRIC_HTTP)), 1L, TimeUnit.SECONDS);
      injector.getInstance(DataSetInstantiatorFromMetaData.class).init(endpointStrategy);
      port = endpointStrategy.pick().getSocketAddress().getPort();
      app =  appFabricServer.getService();

    }

    @Override
    protected void after() {
      stopAppFabricServer(conf);
    }
  };


  public static Injector getInjector() {
    return injector;
  }

  public static Injector startAppFabric(CConfiguration conf) {
    return injector;
  }

  public static void startProgram (ProgramId id) throws TException, AppFabricServiceException {
    app.start(TestHelper.DUMMY_AUTH_TOKEN, new ProgramDescriptor(id, ImmutableMap.<String, String>of()));
  }


  public static void stopProgram (ProgramId id) throws TException, AppFabricServiceException {
    app.stop(TestHelper.DUMMY_AUTH_TOKEN, id);
  }

  public static void stopAppFabricServer(CConfiguration conf) {
    appFabricServer.stopAndWait();
    conf.clear();
  }

  public static HttpResponse doGet(String resource) throws Exception {
    return doGet(resource, null);
  }

  public static HttpResponse doGet(String resource, Header[] headers) throws Exception {
    DefaultHttpClient client = new DefaultHttpClient();
    HttpGet get = new HttpGet("http://" + hostname + ":" + port + resource);

    if (headers != null) {
      get.setHeaders(ObjectArrays.concat(AUTH_HEADER, headers));
    } else {

      get.setHeader(AUTH_HEADER);
    }
    return client.execute(get);
  }

  public static HttpResponse execute(HttpUriRequest request) throws Exception {
    DefaultHttpClient client = new DefaultHttpClient();
    request.setHeader(AUTH_HEADER);
    return client.execute(request);
  }

  public static HttpPost getPost(String resource) {
    HttpPost post = new HttpPost("http://" + hostname + ":" + port + resource);
    post.setHeader(AUTH_HEADER);
    return post;
  }

  public static HttpPut getPut(String resource) {
    HttpPut put = new HttpPut("http://" + hostname + ":" + port + resource);
    put.setHeader(AUTH_HEADER);
    return put;
  }
  public static HttpResponse doPost(String resource) throws Exception {
    return doPost(resource, null);
  }

  public static HttpResponse doPost(String resource, Header[] headers) throws Exception {
    DefaultHttpClient client = new DefaultHttpClient();
    HttpPost post = new HttpPost("http://" + hostname + ":" + port + resource);

    if (headers != null) {
      post.setHeaders(ObjectArrays.concat(AUTH_HEADER, headers));
    } else {

      post.setHeader(AUTH_HEADER);
    }
    return client.execute(post);
  }

  public static HttpResponse doPut(String resource) throws Exception {
<<<<<<< HEAD
    DefaultHttpClient client = new DefaultHttpClient();
    HttpPut put = new HttpPut("http://" + hostname + ":" + port + resource);
    put.setHeader(AUTH_HEADER);
    return client.execute(put);
=======
    return doPut(resource, null);
>>>>>>> 958df4a2
  }

  public static HttpResponse doPut(String resource, String body) throws Exception {
    DefaultHttpClient client = new DefaultHttpClient();
    HttpPut put = new HttpPut("http://" + hostname + ":" + port + resource);
    if (body != null) {
      put.setEntity(new StringEntity(body));
    }
    put.setHeader(AUTH_HEADER);
    return client.execute(put);
  }
}<|MERGE_RESOLUTION|>--- conflicted
+++ resolved
@@ -168,14 +168,10 @@
   }
 
   public static HttpResponse doPut(String resource) throws Exception {
-<<<<<<< HEAD
     DefaultHttpClient client = new DefaultHttpClient();
     HttpPut put = new HttpPut("http://" + hostname + ":" + port + resource);
     put.setHeader(AUTH_HEADER);
-    return client.execute(put);
-=======
     return doPut(resource, null);
->>>>>>> 958df4a2
   }
 
   public static HttpResponse doPut(String resource, String body) throws Exception {
